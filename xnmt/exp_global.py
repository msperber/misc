from typing import Dict

from xnmt.settings import settings
from xnmt.persistence import serializable_init, Serializable, bare
from xnmt.param_init import ZeroInitializer, GlorotInitializer, ParamInitializer


class ExpGlobal(Serializable):
<<<<<<< HEAD
  yaml_tag = u'!ExpGlobal'
  def __init__(self, model_file=None, out_file=None, err_file=None, dropout = 0.0,
               weight_noise = 0.0, default_layer_dim = 512, glorot_gain=1.0,
               save_num_checkpoints=1, eval_only=False, commandline_args=None,
               dynet_param_collection = None):
=======
  """
  An object that holds global settings that can be referenced by components wherever appropriate.

  Args:
    model_file: Location to write model file to
    log_file: Location to write log file to
    dropout: Default dropout probability that should be used by supporting components but can be overwritten
    weight_noise: Default weight noise level that should be used by supporting components but can be overwritten
    default_layer_dim: Default layer dimension that should be used by supporting components but can be overwritten
    param_init: Default parameter initializer that should be used by supporting components but can be overwritten
    bias_init: Default initializer for bias parameters that should be used by supporting components but can be overwritten
    truncate_dec_batches: whether the decoder drops batch elements as soon as these are masked at some time step.
    save_num_checkpoints: save DyNet parameters for the most recent n checkpoints, useful for model averaging/ensembling
    loss_comb_method: method for combining loss across batch elements ('sum' or 'avg').
    commandline_args: Holds commandline arguments with which XNMT was launched
    placeholders: these will be used as arguments for a format() call applied to every string in the config.
                  For example, ``placeholders: {"PATH":"/some/path"} will cause each occurence of ``"{PATH}"`` in a
                  string to be replaced by ``"/some/path"``. As a special variable, ``EXP_DIR`` can be specified to
                  overwrite the default location for writing models, logs, and other files.
  """
  yaml_tag = '!ExpGlobal'

  @serializable_init
  def __init__(self,
               model_file: str = settings.DEFAULT_MOD_PATH,
               log_file: str = settings.DEFAULT_LOG_PATH,
               dropout: float = 0.3,
               weight_noise: float = 0.0,
               default_layer_dim: int = 512,
               param_init: ParamInitializer = bare(GlorotInitializer),
               bias_init: ParamInitializer = bare(ZeroInitializer),
               truncate_dec_batches: bool = False,
               save_num_checkpoints: int = 1,
               loss_comb_method: str = "sum",
               compute_report: bool = False,
               commandline_args: dict = {},
               placeholders: Dict[str, str] = {}) -> None:
>>>>>>> b297bbac
    self.model_file = model_file
    self.log_file = log_file
    self.dropout = dropout
    self.weight_noise = weight_noise
    self.default_layer_dim = default_layer_dim
<<<<<<< HEAD
    self.glorot_gain = glorot_gain
    self.model_file = None
    self.eval_only = eval_only
    self.dynet_param_collection = dynet_param_collection or PersistentParamCollection(model_file, save_num_checkpoints)
=======
    self.param_init = param_init
    self.bias_init = bias_init
    self.truncate_dec_batches = truncate_dec_batches
>>>>>>> b297bbac
    self.commandline_args = commandline_args
    self.save_num_checkpoints = save_num_checkpoints
    self.loss_comb_method = loss_comb_method
    self.compute_report = compute_report
    self.placeholders = placeholders<|MERGE_RESOLUTION|>--- conflicted
+++ resolved
@@ -6,13 +6,6 @@
 
 
 class ExpGlobal(Serializable):
-<<<<<<< HEAD
-  yaml_tag = u'!ExpGlobal'
-  def __init__(self, model_file=None, out_file=None, err_file=None, dropout = 0.0,
-               weight_noise = 0.0, default_layer_dim = 512, glorot_gain=1.0,
-               save_num_checkpoints=1, eval_only=False, commandline_args=None,
-               dynet_param_collection = None):
-=======
   """
   An object that holds global settings that can be referenced by components wherever appropriate.
 
@@ -50,22 +43,14 @@
                compute_report: bool = False,
                commandline_args: dict = {},
                placeholders: Dict[str, str] = {}) -> None:
->>>>>>> b297bbac
     self.model_file = model_file
     self.log_file = log_file
     self.dropout = dropout
     self.weight_noise = weight_noise
     self.default_layer_dim = default_layer_dim
-<<<<<<< HEAD
-    self.glorot_gain = glorot_gain
-    self.model_file = None
-    self.eval_only = eval_only
-    self.dynet_param_collection = dynet_param_collection or PersistentParamCollection(model_file, save_num_checkpoints)
-=======
     self.param_init = param_init
     self.bias_init = bias_init
     self.truncate_dec_batches = truncate_dec_batches
->>>>>>> b297bbac
     self.commandline_args = commandline_args
     self.save_num_checkpoints = save_num_checkpoints
     self.loss_comb_method = loss_comb_method
