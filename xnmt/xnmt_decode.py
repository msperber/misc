# coding: utf-8

import io
from output import *
from serializer import *
import sys
from retriever import *
from translator import *
from search_strategy import *
from options import OptionParser, Option
from io import open
import length_normalization
import dynet as dy

'''
This will be the main class to perform decoding.
'''

options = [
  Option("dynet-mem", int, required=False),
  Option("dynet-gpu-ids", int, required=False),
  Option("model_file", force_flag=True, required=True, help_str="pretrained (saved) model path"),
  Option("src_file", help_str="path of input src file to be translated"),
  Option("trg_file", help_str="path of file where expected trg translatons will be written"),
  Option("max_src_len", int, required=False, help_str="Remove sentences from data to decode that are longer than this on the source side"),
  Option("max_num_sents", int, required=False, help_str="Consider only first n sentences"),
  Option("input_format", default_value="text", help_str="format of input data: text/contvec"),
  Option("post_process", default_value="none", help_str="post-processing of translation outputs: none/join-char/join-bpe"),
  Option("beam", int, default_value=1),
  Option("max_len", int, default_value=100),
  Option("len_norm_type", str, default_value="NoNormalization"),
  Option("len_norm_params", dict, default_value={}),
]

NO_DECODING_ATTEMPTED = u"@@NO_DECODING_ATTEMPTED@@"

def xnmt_decode(args, model_elements=None):
  """
  :param model_elements: If None, the model will be loaded from args.model_file. If set, should
  equal (corpus_parser, generator).
  """
  if model_elements is None:
    raise RuntimeError("xnmt_decode with model_element=None needs to be updated to run with the new YamlSerializer")
    model = dy.Model()
    model_serializer = JSONSerializer()
    model_params = model_serializer.load_from_file(args.model_file, model)

    src_vocab = Vocab(model_params.src_vocab)
    trg_vocab = Vocab(model_params.trg_vocab)

    generator = DefaultTranslator(model_params.src_embedder, model_params.encoder, model_params.attender, model_params.trg_embedder, model_params.decoder)

  else:
    corpus_parser, generator = model_elements

  output_generator = output_processor_for_spec(args.post_process)

  src_corpus = corpus_parser.src_reader.read_sents(args.src_file)
  
  len_norm_type = getattr(length_normalization, args.len_norm_type)
  search_strategy=BeamSearch(b=args.beam, max_len=args.max_len, len_norm=len_norm_type(**args.len_norm_params))

  # Perform initialization
  generator.set_train(False)
  if issubclass(generator.__class__, Retriever):
    generator.index_database()

<<<<<<< HEAD
  translator.set_train(False)
  with open(args.trg_file, 'wb') as fp:  # Saving the translated output to a trg file
    for src_i, src in enumerate(src_corpus):
=======
  # Perform generation of output
  with io.open(args.trg_file, 'wt', encoding='utf-8') as fp:  # Saving the translated output to a trg file
    for src in src_corpus:
>>>>>>> 725b7f96
      if args.max_src_len is not None and len(src) > args.max_src_len:
        trg_sent = NO_DECODING_ATTEMPTED
      elif args.max_num_sents is not None and src_i >= args.max_num_sents:
        trg_sent = NO_DECODING_ATTEMPTED
      else:
        dy.renew_cg()
        if issubclass(generator.__class__, Translator):
          outputs = generator.translate(src, corpus_parser.trg_reader.vocab, search_strategy)
          trg_sent = output_generator.process_outputs(outputs)[0]
          if sys.version_info[0] == 2: assert isinstance(trg_sent, unicode), "Expected unicode as generator output, got %s" % type(trg_sent)
        elif issubclass(generator.__class__, Retriever):
          trg_sent = generator.retrieve(src)
        else:
          raise RuntimeError("Unknown generator type " + generator.__class__)

      fp.write(u"{}\n".format(trg_sent))
def output_processor_for_spec(spec):
  if spec=="none":
    return PlainTextOutputProcessor()
  elif spec=="join-char":
    return JoinedCharTextOutputProcessor()
  elif spec=="join-bpe":
    return JoinedBPETextOutputProcessor()
  else:
    raise RuntimeError("Unknown postprocessing argument {}".format(spec))

if __name__ == "__main__":
  # Parse arguments
  parser = OptionParser()
  parser.add_task("decode", options)
  args = parser.args_from_command_line("decode", sys.argv[1:])
  # Load model
  xnmt_decode(args)
<|MERGE_RESOLUTION|>--- conflicted
+++ resolved
@@ -65,15 +65,10 @@
   if issubclass(generator.__class__, Retriever):
     generator.index_database()
 
-<<<<<<< HEAD
-  translator.set_train(False)
-  with open(args.trg_file, 'wb') as fp:  # Saving the translated output to a trg file
-    for src_i, src in enumerate(src_corpus):
-=======
   # Perform generation of output
+  src_i = 0
   with io.open(args.trg_file, 'wt', encoding='utf-8') as fp:  # Saving the translated output to a trg file
     for src in src_corpus:
->>>>>>> 725b7f96
       if args.max_src_len is not None and len(src) > args.max_src_len:
         trg_sent = NO_DECODING_ATTEMPTED
       elif args.max_num_sents is not None and src_i >= args.max_num_sents:
@@ -81,6 +76,7 @@
       else:
         dy.renew_cg()
         if issubclass(generator.__class__, Translator):
+          generator.set_train(False)
           outputs = generator.translate(src, corpus_parser.trg_reader.vocab, search_strategy)
           trg_sent = output_generator.process_outputs(outputs)[0]
           if sys.version_info[0] == 2: assert isinstance(trg_sent, unicode), "Expected unicode as generator output, got %s" % type(trg_sent)
@@ -88,7 +84,7 @@
           trg_sent = generator.retrieve(src)
         else:
           raise RuntimeError("Unknown generator type " + generator.__class__)
-
+      src_i += 1
       fp.write(u"{}\n".format(trg_sent))
 def output_processor_for_spec(spec):
   if spec=="none":
