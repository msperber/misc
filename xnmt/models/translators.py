--- conflicted
+++ resolved
@@ -5,7 +5,6 @@
 from collections import namedtuple
 from typing import Any, Sequence, Union, List
 
-from xnmt import search_strategies
 from xnmt.settings import settings
 from xnmt.modelparts.attenders import Attender, MlpAttender
 from xnmt import batchers, event_trigger
@@ -14,7 +13,7 @@
 from xnmt.events import register_xnmt_handler
 from xnmt import inferences, input_readers
 from xnmt.models import base
-from xnmt import sent
+from xnmt import search_strategies, sent
 from xnmt.losses import FactoredLossExpr
 from xnmt.transducers.recurrent import BiLSTMSeqTransducer
 from xnmt.persistence import serializable_init, Serializable, bare
@@ -121,27 +120,6 @@
   def _encode_src(self, src: Union[batchers.Batch, sent.Sentence]):
     event_trigger.start_sent(src)
     embeddings = self.src_embedder.embed_sent(src)
-<<<<<<< HEAD
-    # We assume that the encoder can generate multiple possible encodings
-    encodings = self.encoder.transduce(embeddings)
-    # Most cases, it falls here where the encoder just generate 1 encodings
-    if type(encodings) != CompoundSeqExpression:
-      encodings = CompoundSeqExpression([encodings])
-      final_states = [self.encoder.get_final_states()]
-    else:
-      final_states = self.encoder.get_final_states()
-    initial_states = []
-    for encoding, final_state in zip(encodings, final_states):
-      self.attender.init_sent(encoding)
-      ss = batchers.mark_as_batch([Vocab.SS] * src.batch_size()) if batchers.is_batched(src) else Vocab.SS
-      initial_states.append(self.decoder.initial_state(final_state, self.trg_embedder.embed(ss)))
-    return CompoundSeqExpression(initial_states)
-
-  def calc_loss(self, src, trg, loss_calculator):
-    event_trigger.start_sent(src)
-    initial_states = self._encode_src(src)
-    # Calculate losses from multiple initial states
-=======
     encoding = self.encoder.transduce(embeddings)
     final_state = self.encoder.get_final_states()
     self.attender.init_sent(encoding)
@@ -155,7 +133,6 @@
 
     dec_state = initial_state
     trg_mask = trg.mask if batchers.is_batched(trg) else None
->>>>>>> e06711ba
     losses = []
     seq_len = trg.sent_len()
 
@@ -225,10 +202,6 @@
                                 "Specify inference batcher with batch size 1.")
     # Generating outputs
     event_trigger.start_sent(src)
-<<<<<<< HEAD
-    outputs = []
-=======
->>>>>>> e06711ba
     cur_forced_trg = None
     src_sent = src[0]
     sent_mask = None
@@ -298,11 +271,6 @@
     return TranslatorOutput(next_state, next_logsoftmax, self.attender.get_last_attention())
 
 
-<<<<<<< HEAD
-
-
-=======
->>>>>>> e06711ba
 class TransformerTranslator(AutoRegressiveTranslator, Serializable, Reportable):
   """
   A translator based on the transformer model.
@@ -433,11 +401,7 @@
     loss = self.decoder.output_and_loss(h_block, concat_t_block)
     return FactoredLossExpr({"mle": loss})
 
-<<<<<<< HEAD
-  def generate(self, src, idx, forced_trg_ids=None, search_strategy=None):
-=======
   def generate(self, src, forced_trg_ids=None, search_strategy=None):
->>>>>>> e06711ba
     event_trigger.start_sent(src)
     if not batchers.is_batched(src):
       src = batchers.mark_as_batch([src])
