import typing
import numbers

from xnmt.events import register_xnmt_handler, handle_xnmt_event
from xnmt.persistence import serializable_init, Serializable

class Scalar(Serializable):
  """
  Scalar class for hyper parameter that support 1 value serialization.
  This class is actually a base class and does not have any different with simple python float/int.
  
  Args:
    initial: The value being hold by the scalar.
    times_updated: Is the epoch number.
  """

  yaml_tag = "!Scalar"
  
  @serializable_init
  @register_xnmt_handler
  def __init__(self, initial=0.0, times_updated=0):
<<<<<<< HEAD
    self.value = initial
    self.times_updated = times_updated

  @handle_xnmt_event
  def on_new_epoch(self, *args, **kwargs):
    self.value = self.update_value()
    self.times_updated += 1
    self.save_processed_arg("initial", self.value)
=======
    self.initial = initial
    self.times_updated = times_updated
    self.value = self.get_curr_value()

  @handle_xnmt_event
  def on_new_epoch(self, *args, **kwargs):
    self.value = self.get_curr_value()
    self.times_updated += 1
>>>>>>> 8af53eab
    self.save_processed_arg("times_updated", self.times_updated)
 
  def get_curr_value(self):
    return self.initial

  def __repr__(self):
    return f"{self.__class__.__name__}[curr={self.get_curr_value()}]"

  # Operators
  def __lt__(a, b): return a.value < b
  def __le__(a, b): return a.value <= b
  def __eq__(a, b): return a.value == b
  def __ne__(a, b): return a.value != b
  def __ge__(a, b): return a.value >= b
  def __gt__(a, b): return a.value > b
  def __add__(a, b): return a.value + b
  def __sub__(a, b): return a.value - b
  def __mul__(a, b): return a.value * b
  def __neg__(a): return -a.value
  def __pos__(a): return +a.value
  def __pow__(a, b): return a.value ** b
  def __truediv__(a, b): return a.value / b
  def __floordiv__(a, b): return a.value // b

class DefinedSequence(Scalar, Serializable):
  """
  Class that represents a fixed defined sequence from config files.
  If update has been made more than the length of the sequence, the last element of the sequence will be returned instead
  
  x = DefinedSequence([0.1, 0.5, 1])
  
  # Epoch 1: 0.1
  # Epoch 2: 0.5
  # Epoch 3: 1
  # Epoch 4: 1
  # ...

  Args:
    sequence: A list of numbers
    times_updated: The epoch number
  """
  
  yaml_tag = "!DefinedSequence"

  @serializable_init
  def __init__(self, sequence: typing.Sequence[numbers.Real], times_updated: int = 0):
<<<<<<< HEAD
    super().__init__(initial=sequence[0], times_updated=times_updated)
=======
>>>>>>> 8af53eab
    self.sequence = sequence
    if len(sequence)==0: raise ValueError("DefinedSequence initialized with empty sequence")
    super().__init__(times_updated=times_updated)

  def get_curr_value(self):
    return self.sequence[min(len(self.sequence) - 1, self.times_updated)]

<<<<<<< HEAD
  def update_value(self):
    return self.sequence[min(len(self.sequence) - 1, self.times_updated)]

=======
>>>>>>> 8af53eab
numbers.Real.register(Scalar)<|MERGE_RESOLUTION|>--- conflicted
+++ resolved
@@ -4,31 +4,22 @@
 from xnmt.events import register_xnmt_handler, handle_xnmt_event
 from xnmt.persistence import serializable_init, Serializable
 
+
 class Scalar(Serializable):
   """
   Scalar class for hyper parameter that support 1 value serialization.
   This class is actually a base class and does not have any different with simple python float/int.
-  
+
   Args:
     initial: The value being hold by the scalar.
     times_updated: Is the epoch number.
   """
 
   yaml_tag = "!Scalar"
-  
+
   @serializable_init
   @register_xnmt_handler
   def __init__(self, initial=0.0, times_updated=0):
-<<<<<<< HEAD
-    self.value = initial
-    self.times_updated = times_updated
-
-  @handle_xnmt_event
-  def on_new_epoch(self, *args, **kwargs):
-    self.value = self.update_value()
-    self.times_updated += 1
-    self.save_processed_arg("initial", self.value)
-=======
     self.initial = initial
     self.times_updated = times_updated
     self.value = self.get_curr_value()
@@ -37,9 +28,8 @@
   def on_new_epoch(self, *args, **kwargs):
     self.value = self.get_curr_value()
     self.times_updated += 1
->>>>>>> 8af53eab
     self.save_processed_arg("times_updated", self.times_updated)
- 
+
   def get_curr_value(self):
     return self.initial
 
@@ -48,57 +38,61 @@
 
   # Operators
   def __lt__(a, b): return a.value < b
+
   def __le__(a, b): return a.value <= b
+
   def __eq__(a, b): return a.value == b
+
   def __ne__(a, b): return a.value != b
+
   def __ge__(a, b): return a.value >= b
+
   def __gt__(a, b): return a.value > b
+
   def __add__(a, b): return a.value + b
+
   def __sub__(a, b): return a.value - b
+
   def __mul__(a, b): return a.value * b
+
   def __neg__(a): return -a.value
+
   def __pos__(a): return +a.value
+
   def __pow__(a, b): return a.value ** b
+
   def __truediv__(a, b): return a.value / b
+
   def __floordiv__(a, b): return a.value // b
+
 
 class DefinedSequence(Scalar, Serializable):
   """
   Class that represents a fixed defined sequence from config files.
   If update has been made more than the length of the sequence, the last element of the sequence will be returned instead
-  
+
   x = DefinedSequence([0.1, 0.5, 1])
-  
+
   # Epoch 1: 0.1
   # Epoch 2: 0.5
   # Epoch 3: 1
   # Epoch 4: 1
   # ...
-
   Args:
     sequence: A list of numbers
     times_updated: The epoch number
   """
-  
+
   yaml_tag = "!DefinedSequence"
 
   @serializable_init
   def __init__(self, sequence: typing.Sequence[numbers.Real], times_updated: int = 0):
-<<<<<<< HEAD
-    super().__init__(initial=sequence[0], times_updated=times_updated)
-=======
->>>>>>> 8af53eab
     self.sequence = sequence
-    if len(sequence)==0: raise ValueError("DefinedSequence initialized with empty sequence")
+    if len(sequence) == 0: raise ValueError("DefinedSequence initialized with empty sequence")
     super().__init__(times_updated=times_updated)
 
   def get_curr_value(self):
     return self.sequence[min(len(self.sequence) - 1, self.times_updated)]
 
-<<<<<<< HEAD
-  def update_value(self):
-    return self.sequence[min(len(self.sequence) - 1, self.times_updated)]
 
-=======
->>>>>>> 8af53eab
 numbers.Real.register(Scalar)