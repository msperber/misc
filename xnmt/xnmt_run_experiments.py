"""
Reads experiments descriptions in the passed configuration file
and runs them sequentially, logging outputs to files called <experimentname>.log
and <experimentname>.err.log, and reporting on final perplexity metrics.
"""

import argparse
import sys
import os
import xnmt_train, xnmt_decode, xnmt_evaluate
import six
from options import OptionParser, Option
import random
import numpy as np


class Tee:
  """
  Emulates a standard output or error streams. Calls to write on that stream will result
  in printing to stdout as well as logging to a file.
  """

  def __init__(self, name, indent=0, error=False):
    dirname = os.path.dirname(name)
    if not os.path.exists(dirname):
      os.makedirs(dirname)
    self.file = open(name, 'w')
    self.stdstream = sys.stderr if error else sys.stdout
    self.indent = indent
    self.error = error
    if error:
      sys.stderr = self
    else:
      sys.stdout = self

  def close(self):
    if self.error:
      sys.stderr = self.stdstream
    else:
      sys.stdout = self.stdstream
    self.file.close()

  def __enter__(self):
    return self

  def __exit__(self, exc_type, exc_val, exc_tb):
    self.close()

  def write(self, data):
    self.file.write(data)
    self.stdstream.write(" " * self.indent + data)
    self.flush()

  def flush(self):
    self.file.flush()
    self.stdstream.flush()


if __name__ == '__main__':
  argparser = argparse.ArgumentParser()
  argparser.add_argument("--dynet-mem", type=int)
  argparser.add_argument("--dynet-seed", type=int)
  argparser.add_argument("--dynet-autobatch", type=int)
  argparser.add_argument("--dynet-viz", action='store_true', help="use visualization")
  argparser.add_argument("--dynet-gpu", action='store_true', help="use GPU acceleration")
  argparser.add_argument("--dynet-gpu-ids", type=int)
  argparser.add_argument("--generate-doc", action='store_true', help="Do not run, output documentation instead")
  argparser.add_argument("experiments_file")
  argparser.add_argument("experiment_name", nargs='*', help="Run only the specified experiments")
  argparser.set_defaults(generate_doc=False)
  args = argparser.parse_args()

  config_parser = OptionParser()
  config_parser.add_task("train", xnmt_train.options)
  config_parser.add_task("decode", xnmt_decode.options)
  config_parser.add_task("evaluate", xnmt_evaluate.options)

  # Tweak the options to make config files less repetitive:
  # - Delete evaluate:evaluator, replace with exp:eval_metrics
  # - Delete decode:hyp_file, evaluate:hyp_file, replace with exp:hyp_file
  # - Delete train:model, decode:model_file, replace with exp:model_file
  config_parser.remove_option("evaluate", "evaluator")
  config_parser.remove_option("decode", "trg_file")
  config_parser.remove_option("evaluate", "hyp_file")
  config_parser.remove_option("train", "model_file")
  config_parser.remove_option("decode", "model_file")

  experiment_options = [
<<<<<<< HEAD
    Option("model_file", default_value="<EXP>.mod", help="Location to write the model file"),
    Option("hyp_file", default_value="<EXP>.hyp", help="Location to write decoded output for evaluation"),
    Option("out_file", default_value="<EXP>.out", help="Location to write stdout messages"),
    Option("err_file", default_value="<EXP>.err", help="Location to write stderr messages"),
    Option("eval_metrics", default_value="bleu", help="Comma-separated list of evaluation metrics (bleu/wer/cer/wer-nopunct)"),
    Option("run_for_epochs", int, help="How many epochs to run each test for"),
    Option("decode_every", int, default_value=0, help="Evaluation period in epochs. If set to 0, will never evaluate."),
=======
    Option("model_file", default_value="<EXP>.mod", help_str="Location to write the model file"),
    Option("hyp_file", default_value="<EXP>.hyp", help_str="Location to write decoded output for evaluation"),
    Option("out_file", default_value="<EXP>.out", help_str="Location to write stdout messages"),
    Option("err_file", default_value="<EXP>.err", help_str="Location to write stderr messages"),
    Option("eval_metrics", default_value="bleu", help_str="Comma-separated list of evaluation metrics (bleu/wer/cer)"),
    Option("run_for_epochs", int, help_str="How many epochs to run each test for"),
    Option("decode_every", int, default_value=0, help_str="Evaluation period in epochs. If set to 0, will never evaluate."),
>>>>>>> 26cb482c
  ]

  config_parser.add_task("experiment", experiment_options)

  if args.generate_doc:
    print(config_parser.generate_options_table())
    exit(0)
    
  if args.dynet_seed:
    random.seed(args.dynet_seed)
    np.random.seed(args.dynet_seed)

  config = config_parser.args_from_config_file(args.experiments_file)

  results = []

  # Check ahead of time that all experiments exist, to avoid bad surprises
  experiment_names = args.experiment_name or config.keys()

  if args.experiment_name:
    nonexistent = set(experiment_names).difference(config.keys())
    if len(nonexistent) != 0:
      raise Exception("Experiments {} do not exist".format(",".join(list(nonexistent))))

  for experiment_name in sorted(experiment_names):
    exp_tasks = config[experiment_name]

    print("=> Running {}".format(experiment_name))

    exp_args = exp_tasks["experiment"]

    train_args = exp_tasks["train"]
    train_args.model_file = exp_args.model_file

    decode_args = exp_tasks["decode"]
    decode_args.trg_file = exp_args.hyp_file
    decode_args.model_file = None  # The model is passed to the decoder directly

    evaluate_args = exp_tasks["evaluate"]
    evaluate_args.hyp_file = exp_args.hyp_file
    evaluators = exp_args.eval_metrics.split(",")

    output = Tee(exp_args.out_file, 3)
    err_output = Tee(exp_args.err_file, 3, error=True)
    print("> Training")

    xnmt_trainer = xnmt_train.XnmtTrainer(train_args)

    eval_scores = "Not evaluated"
    for i_epoch in six.moves.range(exp_args.run_for_epochs):
      xnmt_trainer.run_epoch()

      if exp_args.decode_every != 0 and (i_epoch+1) % exp_args.decode_every == 0:
        print("> Evaluating")
        xnmt_decode.xnmt_decode(decode_args, model_elements=(
          xnmt_trainer.input_reader.vocab, xnmt_trainer.output_reader.vocab, xnmt_trainer.translator))
        eval_scores = []
        for evaluator in evaluators:
          evaluate_args.evaluator = evaluator
          eval_score = xnmt_evaluate.xnmt_evaluate(evaluate_args)
          print("{}: {}".format(evaluator, eval_score))
          eval_scores.append(eval_score)
      
        # The temporary file is cleared by xnmt_decode, not clearing it explicitly here allows it to stay around
        # after the experiment is complete.

      if xnmt_trainer.early_stopping_reached:
        break

    results.append((experiment_name, eval_scores))

    output.close()
    err_output.close()

  print("")
  print("{:<20}|{:<40}".format("Experiment", "Final Scores"))
  print("-" * (60 + 1))

  for line in results:
    experiment_name, eval_scores = line
    print("{:<20}|{:<40}".format(experiment_name, eval_scores))<|MERGE_RESOLUTION|>--- conflicted
+++ resolved
@@ -86,23 +86,13 @@
   config_parser.remove_option("decode", "model_file")
 
   experiment_options = [
-<<<<<<< HEAD
-    Option("model_file", default_value="<EXP>.mod", help="Location to write the model file"),
-    Option("hyp_file", default_value="<EXP>.hyp", help="Location to write decoded output for evaluation"),
-    Option("out_file", default_value="<EXP>.out", help="Location to write stdout messages"),
-    Option("err_file", default_value="<EXP>.err", help="Location to write stderr messages"),
-    Option("eval_metrics", default_value="bleu", help="Comma-separated list of evaluation metrics (bleu/wer/cer/wer-nopunct)"),
-    Option("run_for_epochs", int, help="How many epochs to run each test for"),
-    Option("decode_every", int, default_value=0, help="Evaluation period in epochs. If set to 0, will never evaluate."),
-=======
     Option("model_file", default_value="<EXP>.mod", help_str="Location to write the model file"),
     Option("hyp_file", default_value="<EXP>.hyp", help_str="Location to write decoded output for evaluation"),
     Option("out_file", default_value="<EXP>.out", help_str="Location to write stdout messages"),
     Option("err_file", default_value="<EXP>.err", help_str="Location to write stderr messages"),
-    Option("eval_metrics", default_value="bleu", help_str="Comma-separated list of evaluation metrics (bleu/wer/cer)"),
+    Option("eval_metrics", default_value="bleu", help_str="Comma-separated list of evaluation metrics (bleu/wer/cer/wer-nopunct)"),
     Option("run_for_epochs", int, help_str="How many epochs to run each test for"),
     Option("decode_every", int, default_value=0, help_str="Evaluation period in epochs. If set to 0, will never evaluate."),
->>>>>>> 26cb482c
   ]
 
   config_parser.add_task("experiment", experiment_options)
