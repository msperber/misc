"""
Reads experiments descriptions in the passed configuration file
and runs them sequentially, logging outputs to files called <experimentname>.log
and <experimentname>.err.log, and reporting on final perplexity metrics.
"""

import argparse
import sys
import os
import xnmt_train, xnmt_decode, xnmt_evaluate
import six
from options import OptionParser, Option
import random
import numpy as np


class Tee:
  """
  Emulates a standard output or error streams. Calls to write on that stream will result
  in printing to stdout as well as logging to a file.
  """

  def __init__(self, name, indent=0, error=False):
    dirname = os.path.dirname(name)
    if not os.path.exists(dirname):
      os.makedirs(dirname)
    self.file = open(name, 'w')
    self.stdstream = sys.stderr if error else sys.stdout
    self.indent = indent
    self.error = error
    if error:
      sys.stderr = self
    else:
      sys.stdout = self

  def close(self):
    if self.error:
      sys.stderr = self.stdstream
    else:
      sys.stdout = self.stdstream
    self.file.close()

  def __enter__(self):
    return self

  def __exit__(self, exc_type, exc_val, exc_tb):
    self.close()

  def write(self, data):
    self.file.write(data)
    self.stdstream.write(" " * self.indent + data)
    self.flush()

  def flush(self):
    self.file.flush()
    self.stdstream.flush()


if __name__ == '__main__':
  argparser = argparse.ArgumentParser()
  argparser.add_argument("--dynet-mem", type=int)
  argparser.add_argument("--dynet-seed", type=int)
  argparser.add_argument("--dynet-autobatch", type=int)
  argparser.add_argument("--dynet-viz", action='store_true', help="use visualization")
  argparser.add_argument("--dynet-gpu", action='store_true', help="use GPU acceleration")
  argparser.add_argument("--dynet-gpu-ids", type=int)
  argparser.add_argument("--dynet-weight-decay", type=float)
  argparser.add_argument("--generate-doc", action='store_true', help="Do not run, output documentation instead")
  argparser.add_argument("experiments_file")
  argparser.add_argument("experiment_name", nargs='*', help="Run only the specified experiments")
  argparser.set_defaults(generate_doc=False)
  args = argparser.parse_args()

  config_parser = OptionParser()
  config_parser.add_task("train", xnmt_train.options)
  config_parser.add_task("decode", xnmt_decode.options)
  config_parser.add_task("evaluate", xnmt_evaluate.options)

  # Tweak the options to make config files less repetitive:
  # - Delete evaluate:evaluator, replace with exp:eval_metrics
  # - Delete decode:hyp_file, evaluate:hyp_file, replace with exp:hyp_file
  # - Delete train:model, decode:model_file, replace with exp:model_file
  config_parser.remove_option("evaluate", "evaluator")
  config_parser.remove_option("decode", "trg_file")
  config_parser.remove_option("evaluate", "hyp_file")
  config_parser.remove_option("train", "model_file")
  config_parser.remove_option("decode", "model_file")

  experiment_options = [
    Option("model_file", default_value="<EXP>.mod", help_str="Location to write the model file"),
    Option("hyp_file", default_value="<EXP>.hyp", help_str="Location to write decoded output for evaluation"),
    Option("out_file", default_value="<EXP>.out", help_str="Location to write stdout messages"),
    Option("err_file", default_value="<EXP>.err", help_str="Location to write stderr messages"),
<<<<<<< HEAD
    Option("eval_metrics", default_value="bleu", help_str="Comma-separated list of evaluation metrics (bleu/wer/cer/wer-nopunct)"),
=======
    Option("eval_only", bool, default_value=False, help_str="Skip training and evaluate only"),
    Option("eval_metrics", default_value="bleu", help_str="Comma-separated list of evaluation metrics (bleu/wer/cer)"),
>>>>>>> 59db9bc0
    Option("run_for_epochs", int, help_str="How many epochs to run each test for"),
    Option("decode_every", int, default_value=0, help_str="Evaluation period in epochs. If set to 0, will never evaluate."),
  ]

  config_parser.add_task("experiment", experiment_options)

  if args.generate_doc:
    print(config_parser.generate_options_table())
    exit(0)
    
  if args.dynet_seed:
    random.seed(args.dynet_seed)
    np.random.seed(args.dynet_seed)

  config = config_parser.args_from_config_file(args.experiments_file)

  results = []

  # Check ahead of time that all experiments exist, to avoid bad surprises
  experiment_names = args.experiment_name or config.keys()

  if args.experiment_name:
    nonexistent = set(experiment_names).difference(config.keys())
    if len(nonexistent) != 0:
      raise Exception("Experiments {} do not exist".format(",".join(list(nonexistent))))

  for experiment_name in sorted(experiment_names):
    exp_tasks = config[experiment_name]

    print("=> Running {}".format(experiment_name))
    
    exp_args = exp_tasks["experiment"]

    train_args = exp_tasks["train"]
    train_args.model_file = exp_args.model_file

    decode_args = exp_tasks["decode"]
    decode_args.trg_file = exp_args.hyp_file
    decode_args.model_file = None  # The model is passed to the decoder directly

    evaluate_args = exp_tasks["evaluate"]
    evaluate_args.hyp_file = exp_args.hyp_file
    evaluators = exp_args.eval_metrics.split(",")

    output = Tee(exp_args.out_file, 3)
    err_output = Tee(exp_args.err_file, 3, error=True)

    for task_name in exp_tasks:
      if hasattr(exp_tasks[task_name], "random_search_report"):
        print("> instantiated random parameter search: %s" % exp_tasks[task_name].random_search_report)

    print("> Training")

    xnmt_trainer = xnmt_train.XnmtTrainer(train_args)

    eval_scores = "Not evaluated"
    for i_epoch in six.moves.range(exp_args.run_for_epochs):
      if not exp_args.eval_only:
        xnmt_trainer.run_epoch()

      if exp_args.decode_every != 0 and (i_epoch+1) % exp_args.decode_every == 0:
        print("> Evaluating")
        xnmt_decode.xnmt_decode(decode_args, model_elements=(
          xnmt_trainer.input_reader.vocab, xnmt_trainer.output_reader.vocab, xnmt_trainer.translator))
        eval_scores = []
        for evaluator in evaluators:
          evaluate_args.evaluator = evaluator
          eval_score = xnmt_evaluate.xnmt_evaluate(evaluate_args)
          print("{}: {}".format(evaluator, eval_score))
          eval_scores.append(eval_score)
      
        # The temporary file is cleared by xnmt_decode, not clearing it explicitly here allows it to stay around
        # after the experiment is complete.

      if xnmt_trainer.early_stopping_reached:
        break

    results.append((experiment_name, eval_scores))

    output.close()
    err_output.close()

  print("")
  print("{:<20}|{:<40}".format("Experiment", "Final Scores"))
  print("-" * (60 + 1))

  for line in results:
    experiment_name, eval_scores = line
    print("{:<20}|{:<40}".format(experiment_name, eval_scores))<|MERGE_RESOLUTION|>--- conflicted
+++ resolved
@@ -91,12 +91,8 @@
     Option("hyp_file", default_value="<EXP>.hyp", help_str="Location to write decoded output for evaluation"),
     Option("out_file", default_value="<EXP>.out", help_str="Location to write stdout messages"),
     Option("err_file", default_value="<EXP>.err", help_str="Location to write stderr messages"),
-<<<<<<< HEAD
+    Option("eval_only", bool, default_value=False, help_str="Skip training and evaluate only"),
     Option("eval_metrics", default_value="bleu", help_str="Comma-separated list of evaluation metrics (bleu/wer/cer/wer-nopunct)"),
-=======
-    Option("eval_only", bool, default_value=False, help_str="Skip training and evaluate only"),
-    Option("eval_metrics", default_value="bleu", help_str="Comma-separated list of evaluation metrics (bleu/wer/cer)"),
->>>>>>> 59db9bc0
     Option("run_for_epochs", int, help_str="How many epochs to run each test for"),
     Option("decode_every", int, default_value=0, help_str="Evaluation period in epochs. If set to 0, will never evaluate."),
   ]
