from __future__ import division, generators

from batcher import *
import dynet as dy
from serializer import Serializable
import model_globals
import yaml

class Embedder:
  """
  A parent class that takes in a sent and outputs an embedded sent.
  """

  def embed(self, word):
    """Embed a single word.

    :param word: This will generally be an integer word ID, but could also be something like a string.
    """
    raise NotImplementedError('embed must be implemented in Embedder subclasses')

  def embed_sent(self, sent):
    """Embed a full sentence worth of words.

    :param sent: This will generally be a list of word IDs, but could also be a list of strings or some other format.
    """
    raise NotImplementedError('embed_sent must be implemented in Embedder subclasses')

  @staticmethod
  def from_spec(input_format, vocab_size, emb_dim, model, weight_noise):
    input_format_lower = input_format.lower()
    if input_format_lower == "text":
      return SimpleWordEmbedder(vocab_size, emb_dim, model, weight_noise)
    elif input_format_lower == "contvec":
      return NoopEmbedder(emb_dim, model)
    else:
      raise RuntimeError("Unknown input type {}".format(input_format))
  
  def get_embed_dim(self):
    return self.emb_dim

class ExpressionSequence():
  """A class to represent a sequence of expressions.
  
  Internal representation is either a list of expressions or a single tensor or both.
  If necessary, both forms of representation are created from the other on demand.
  """
  def __init__(self, **kwargs):
    """Constructor.

    :param expr_list: a python list of expressions
    :param expr_tensor: a tensor where highest dimension are the sequence items
    :raises valueError:
      raises an exception if neither expr_list nor expr_tensor are given,
      or if both have inconsistent length
    """
    self.expr_list = kwargs.pop('expr_list', None)
    self.expr_tensor = kwargs.pop('expr_tensor', None)
    if not (self.expr_list or self.expr_tensor):
      raise ValueError("must provide expr_list or expr_tensor")
    if self.expr_list and self.expr_tensor:
      if len(self.expr_list) != self.expr_tensor.dim()[0][0]:
        raise ValueError("expr_list and expr_tensor must be of same length")

  def __len__(self):
    """Return length.

    :returns: length of sequence
    """
    if self.expr_list: return len(self.expr_list)
    else: return self.expr_tensor.dim()[0][0]

  def __iter__(self):
    """Return iterator.

    :returns: iterator over the sequence; results in explicit conversion to list
    """
    if self.expr_list is None:
      self.expr_list = [self[i] for i in range(len(self))]
    return iter(self.expr_list)

  def __getitem__(self, key):
    """Get a single item.

    :returns: sequence item (expression); does not result in explicit conversion to list
    """
    if self.expr_list: return self.expr_list[key]
    else: return dy.pick(self.expr_tensor, key)

  def as_tensor(self):
    """Get a tensor.
    :returns: the whole sequence as a tensor expression. 
    """
    if self.expr_tensor is None:
      self.expr_tensor = dy.concatenate(list(map(lambda x:dy.transpose(x), self)))
    return self.expr_tensor
      
class SimpleWordEmbedder(Embedder, Serializable):
  """
  Simple word embeddings via lookup.
  """

<<<<<<< HEAD
  def __init__(self, vocab_size, emb_dim, model, weight_noise):
    self.vocab_size = vocab_size
    if type(emb_dim)==tuple:
      assert len(emb_dim)==1
      emb_dim = emb_dim[0]
    self.emb_dim = emb_dim
    self.embeddings = model.add_lookup_parameters((vocab_size, emb_dim))
    self.weight_noise = weight_noise
    self.serialize_params = [vocab_size, emb_dim, model, weight_noise]
=======
  yaml_tag = u'!SimpleWordEmbedder'

  def __init__(self, vocab_size, emb_dim = None):
    self.vocab_size = vocab_size
    if emb_dim is None: emb_dim = model_globals.get("default_layer_dim")
    self.emb_dim = emb_dim
    self.embeddings = model_globals.get("model").add_lookup_parameters((vocab_size, emb_dim))
>>>>>>> 725b7f96

  def embed(self, x):
    # single mode
    if not Batcher.is_batch_word(x):
      ret = self.embeddings[x]
    # minibatch mode
    else:
      ret = self.embeddings.batch(x)
    if self.weight_noise > 0.0:
      ret = dy.noise(ret, self.weight_noise)
    return ret

  def embed_sent(self, sent):
    # single mode
    if not Batcher.is_batch_sent(sent):
      embeddings = [self.embed(word) for word in sent]
    # minibatch mode
    else:
      embeddings = []
      for word_i in range(len(sent[0])):
        embeddings.append(self.embed(Batcher.mark_as_batch([single_sent[word_i] for single_sent in sent])))

    return ExpressionSequence(expr_list=embeddings)

class NoopEmbedder(Embedder, Serializable):
  """
  This embedder performs no lookups but only passes through the inputs.
  
  Normally, the input is an Input object, which is converted to an expression.
  
  We can also input an ExpressionSequence, which is simply returned as-is.
  This is useful e.g. to stack several encoders, where the second encoder performs no
  lookups.
  """

  yaml_tag = u'!NoopEmbedder'
  def __init__(self, emb_dim):
    self.emb_dim = emb_dim

  def embed(self, x):
    if isinstance(x, dy.Expression): return x
    # single mode
    if not Batcher.is_batch_word(x):
      return dy.inputVector(x)
    # minibatch mode
    else:
      return dy.inputTensor(x, batched=True)

  def embed_sent(self, sent):
    # TODO refactor: seems a bit too many special cases that need to be distinguished
    if isinstance(sent, ExpressionSequence):
      return sent
    
    batched = Batcher.is_batch_sent(sent)
    first_sent = sent[0] if batched else sent
    if hasattr(first_sent, "get_array"):
      if not batched:
        return ExpressionSequence(expr_tensor=dy.inputTensor(sent.get_array(), batched=False))
      else:
        return ExpressionSequence(expr_tensor=dy.inputTensor(map(lambda s: s.get_array(), sent), batched=True))
    else:
      if not batched:
        embeddings = [self.embed(word) for word in sent]
      else:
        embeddings = []
        for word_i in range(len(first_sent)):
          embeddings.append(self.embed(Batcher.mark_as_batch([single_sent[word_i] for single_sent in sent])))
      return ExpressionSequence(expr_list=embeddings)
<|MERGE_RESOLUTION|>--- conflicted
+++ resolved
@@ -99,25 +99,14 @@
   Simple word embeddings via lookup.
   """
 
-<<<<<<< HEAD
-  def __init__(self, vocab_size, emb_dim, model, weight_noise):
-    self.vocab_size = vocab_size
-    if type(emb_dim)==tuple:
-      assert len(emb_dim)==1
-      emb_dim = emb_dim[0]
-    self.emb_dim = emb_dim
-    self.embeddings = model.add_lookup_parameters((vocab_size, emb_dim))
-    self.weight_noise = weight_noise
-    self.serialize_params = [vocab_size, emb_dim, model, weight_noise]
-=======
   yaml_tag = u'!SimpleWordEmbedder'
 
-  def __init__(self, vocab_size, emb_dim = None):
+  def __init__(self, vocab_size, emb_dim = None, weight_noise = None):
     self.vocab_size = vocab_size
     if emb_dim is None: emb_dim = model_globals.get("default_layer_dim")
+    self.weight_noise = weight_noise or model_globals.get("weight_noise")
     self.emb_dim = emb_dim
     self.embeddings = model_globals.get("model").add_lookup_parameters((vocab_size, emb_dim))
->>>>>>> 725b7f96
 
   def embed(self, x):
     # single mode
