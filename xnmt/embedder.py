--- conflicted
+++ resolved
@@ -128,12 +128,6 @@
     trg_reader (InputReader): A reader for the target side. Automatically set by the YAML deserializer.
   """
   yaml_tag = "!DenseWordEmbedder"
-<<<<<<< HEAD
-  def __init__(self, exp_global=Ref(Path("exp_global")), emb_dim = None, weight_noise = None, word_dropout = 0.0,
-               fix_norm = None, glorot_gain=None, vocab_size = None, vocab = None, yaml_path = None, 
-               src_reader = Ref(path=Path("model.src_reader"), required=False), trg_reader = Ref(path=Path("model.trg_reader"), required=False)):
-    register_handler(self)
-=======
 
   @register_xnmt_handler
   @serializable_init
@@ -149,25 +143,15 @@
                yaml_path=None,
                src_reader=Ref("model.src_reader", default=None),
                trg_reader=Ref("model.trg_reader", default=None)):
->>>>>>> b297bbac
     self.fix_norm = fix_norm
     self.weight_noise = weight_noise
     self.word_dropout = word_dropout
-<<<<<<< HEAD
-    self.emb_dim = emb_dim or exp_global.default_layer_dim
-    glorot_gain = glorot_gain or exp_global.glorot_gain
-    self.dynet_param_collection = exp_global.dynet_param_collection
-    self.vocab_size = self.choose_vocab_size(vocab_size, vocab, yaml_path, src_reader, trg_reader)
-    self.embeddings = self.dynet_param_collection.param_col.add_parameters((self.vocab_size, self.emb_dim), init=dy.GlorotInitializer(gain=glorot_gain))
-    self.bias = self.dynet_param_collection.param_col.add_parameters((self.vocab_size), init=dy.ConstInitializer(0.0))
-=======
     self.emb_dim = emb_dim
     param_collection = ParamManager.my_params(self)
     self.vocab_size = self.choose_vocab_size(vocab_size, vocab, yaml_path, src_reader, trg_reader)
     self.save_processed_arg("vocab_size", self.vocab_size)
     self.embeddings = param_collection.add_parameters((self.vocab_size, self.emb_dim), init=param_init.initializer((self.vocab_size, self.emb_dim), is_lookup=True))
     self.bias = param_collection.add_parameters((self.vocab_size,), init=bias_init.initializer((self.vocab_size,)))
->>>>>>> b297bbac
 
   @handle_xnmt_event
   def on_start_sent(self, src):
@@ -231,21 +215,6 @@
 
   yaml_tag = '!SimpleWordEmbedder'
 
-<<<<<<< HEAD
-  def __init__(self, exp_global=Ref(Path("exp_global")), emb_dim=None, weight_noise=None, word_dropout=0.0,
-               fix_norm=None, init=None, vocab_size = None, vocab = None, yaml_path = None,
-               src_reader = Ref(path=Path("model.src_reader"), required=False), trg_reader = Ref(path=Path("model.trg_reader"), required=False),
-               glorot_gain=None):
-    """
-    :param emb_dim:
-    :param weight_noise: apply Gaussian noise with given standard deviation to embeddings
-    :param word_dropout: drop out word types with a certain probability, sampling word types on a per-sentence level, see https://arxiv.org/abs/1512.05287
-    :param fix_norm: fix the norm of word vectors to be radius r, see https://arxiv.org/abs/1710.01329
-    """
-    register_handler(self)
-    self.emb_dim = emb_dim or exp_global.default_layer_dim
-    self.weight_noise = weight_noise or exp_global.weight_noise
-=======
   @register_xnmt_handler
   @serializable_init
   def __init__(self,
@@ -262,28 +231,15 @@
     #print(f"embedder received param_init: {param_init}")
     self.emb_dim = emb_dim
     self.weight_noise = weight_noise
->>>>>>> b297bbac
     self.word_dropout = word_dropout
     self.fix_norm = fix_norm
     self.word_id_mask = None
     self.train = False
-<<<<<<< HEAD
-    self.dynet_param_collection = exp_global.dynet_param_collection
-    self.vocab_size = self.choose_vocab_size(vocab_size, vocab, yaml_path, src_reader, trg_reader)
-    glorot_gain = glorot_gain or exp_global.glorot_gain 
-    if init == 'LeCunUniform':
-      init = linear_init(self.vocab_size)
-    else:
-      init = dy.GlorotInitializer(is_lookup=True, gain=glorot_gain)
-    self.embeddings = self.dynet_param_collection.param_col.add_lookup_parameters((self.vocab_size, self.emb_dim),
-                                                                                  init=init)
-=======
     param_collection = ParamManager.my_params(self)
     self.vocab_size = self.choose_vocab_size(vocab_size, vocab, yaml_path, src_reader, trg_reader)
     self.save_processed_arg("vocab_size", self.vocab_size)
     self.embeddings = param_collection.add_lookup_parameters((self.vocab_size, self.emb_dim),
                              init=param_init.initializer((self.vocab_size, self.emb_dim), is_lookup=True))
->>>>>>> b297bbac
 
   @handle_xnmt_event
   def on_set_train(self, val):
@@ -292,12 +248,7 @@
   @handle_xnmt_event
   def on_start_sent(self, src):
     self.word_id_mask = None
-    self.last_output = []
-    
-  @handle_xnmt_event
-  def on_collect_recent_outputs(self):
-    return [(self, self.last_output)]
-  
+
   def embed(self, x):
     if self.train and self.word_dropout > 0.0 and self.word_id_mask is None:
       batch_size = x.batch_size() if xnmt.batcher.is_batched(x) else 1
@@ -324,7 +275,6 @@
         ret = dy.cmult(ret, dropout_mask)
     if self.train and self.weight_noise > 0.0:
       ret = dy.noise(ret, self.weight_noise)
-    self.last_output.append(ret)
     return ret
 
 class NoopEmbedder(Embedder, Serializable):
