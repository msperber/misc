import argparse
import sys
from evaluator import BLEUEvaluator, WEREvaluator, CEREvaluator
from options import Option, OptionParser

options = [
<<<<<<< HEAD
    Option("ref_file", help="path of the reference file"),
    Option("hyp_file", help="path of the hypothesis trg file"),
    Option("evaluator", default_value="bleu", help="Evaluation metrics (bleu/wer/cer/wer-nopunct)")
=======
    Option("ref_file", help_str="path of the reference file"),
    Option("hyp_file", help_str="path of the hypothesis trg file"),
    Option("evaluator", default_value="bleu", help_str="Evaluation metrics (bleu/wer/cer)")
>>>>>>> 26cb482c
]



def read_data(loc_):
    """Reads the lines in the file specified in loc_ and return the list after inserting the tokens
    """
    data = list()
    with open(loc_) as fp:
        for line in fp:
            t = line.split()
            data.append(t)
    return data


def xnmt_evaluate(args):
    """"Returns the eval score (e.g. BLEU) of the hyp sents using reference trg sents
    """

    if args.evaluator == "bleu":
        evaluator = BLEUEvaluator(ngram=4)
    elif args.evaluator == "wer":
        evaluator = WEREvaluator()
    elif args.evaluator == "cer":
        evaluator = CEREvaluator()
    elif args.evaluator == "wer-nopunct":
        evaluator = WEREvaluator(exclude_punctuation=True)
    else:
        raise RuntimeError("Unkonwn evaluation metric {}".format(args.evaluator))

    ref_corpus = read_data(args.ref_file)
    hyp_corpus = read_data(args.hyp_file)

    eval_score = evaluator.evaluate(ref_corpus, hyp_corpus)

    return eval_score


if __name__ == "__main__":

    parser = OptionParser()
    parser.add_task("evaluate", options)
    args = parser.args_from_command_line("evaluate", sys.argv[1:])

    score = xnmt_evaluate(args)
    print("{} Score = {}".format(args.evaluator, score))<|MERGE_RESOLUTION|>--- conflicted
+++ resolved
@@ -4,15 +4,9 @@
 from options import Option, OptionParser
 
 options = [
-<<<<<<< HEAD
-    Option("ref_file", help="path of the reference file"),
-    Option("hyp_file", help="path of the hypothesis trg file"),
-    Option("evaluator", default_value="bleu", help="Evaluation metrics (bleu/wer/cer/wer-nopunct)")
-=======
     Option("ref_file", help_str="path of the reference file"),
     Option("hyp_file", help_str="path of the hypothesis trg file"),
-    Option("evaluator", default_value="bleu", help_str="Evaluation metrics (bleu/wer/cer)")
->>>>>>> 26cb482c
+    Option("evaluator", default_value="bleu", help_str="Evaluation metrics (bleu/wer/cer/wer-nopunct)")
 ]
 
 
