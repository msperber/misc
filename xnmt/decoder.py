--- conflicted
+++ resolved
@@ -1,8 +1,4 @@
-<<<<<<< HEAD
-from collections.abc import Sequence
-=======
 from typing import Any
->>>>>>> b297bbac
 
 import dynet as dy
 
@@ -48,28 +44,6 @@
     self.rnn_state = rnn_state
     self.context = context
 
-<<<<<<< HEAD
-class MlpSoftmaxDecoder(RnnDecoder, Serializable):
-  # TODO: This should probably take a softmax object, which can be normal or class-factored, etc.
-  # For now the default behavior is hard coded.
-
-  yaml_tag = u'!MlpSoftmaxDecoder'
-
-  def __init__(self, exp_global=Ref(Path("exp_global")), layers=1, input_dim=None, lstm_dim=None,
-               mlp_hidden_dim=None, trg_embed_dim=None, dropout=None,
-               rnn_spec="lstm", residual_to_output=False, input_feeding=True,
-               glorot_gain_lstm=None, glorot_gain_context=None, glorot_gain_output=None, 
-               bridge=bare(CopyBridge), label_smoothing=0.0,
-               vocab_projector=None, vocab_size = None, vocab = None,
-               trg_reader = Ref(path=Path("model.trg_reader"), required=False)):
-    register_handler(self)
-    self.param_col = exp_global.dynet_param_collection.param_col
-    # Define dim
-    lstm_dim       = lstm_dim or exp_global.default_layer_dim
-    self.mlp_hidden_dim = mlp_hidden_dim = mlp_hidden_dim or exp_global.default_layer_dim
-    trg_embed_dim  = trg_embed_dim or exp_global.default_layer_dim
-    input_dim      = input_dim or exp_global.default_layer_dim
-=======
 class AutoRegressiveDecoder(Decoder, Serializable):
   """
   Standard autoregressive-decoder.
@@ -102,7 +76,6 @@
                scorer: Scorer = bare(Softmax),
                truncate_dec_batches: bool = Ref("exp_global.truncate_dec_batches", default=False)) -> None:
     self.param_col = ParamManager.my_params(self)
->>>>>>> b297bbac
     self.input_dim = input_dim
     self.truncate_dec_batches = truncate_dec_batches
     self.bridge = bridge
@@ -113,56 +86,8 @@
     self.input_feeding = input_feeding
     rnn_input_dim = trg_embed_dim
     if input_feeding:
-<<<<<<< HEAD
-      lstm_input += input_dim
-    # Bridge
-    self.lstm_layers = layers
-    self.bridge = bridge
-
-    # LSTM
-    self.fwd_lstm  = RnnDecoder.rnn_from_spec(spec       = rnn_spec,
-                                              num_layers = layers,
-                                              input_dim  = lstm_input,
-                                              hidden_dim = lstm_dim,
-                                              model = self.param_col,
-                                              residual_to_output = residual_to_output)
-    glorot_gain_lstm = glorot_gain_lstm or exp_global.glorot_gain
-    if glorot_gain_lstm != 1.0:
-      for l in range(layers):
-        for i in [0,1]:
-          self.fwd_lstm.param_collection().parameters_list()[3*l+i].scale(glorot_gain_lstm[l] if isinstance(glorot_gain_lstm, Sequence) else glorot_gain_lstm)
-      
-    # MLP
-    self.context_projector = xnmt.linear.Linear(input_dim  = input_dim + lstm_dim,
-                                                output_dim = mlp_hidden_dim,
-                                                model = self.param_col,
-                                                glorot_gain=glorot_gain_context or exp_global.glorot_gain)
-    self.vocab_size = self.choose_vocab_size(vocab_size, vocab, trg_reader)
-    self.vocab_projector = vocab_projector or xnmt.linear.Linear(input_dim = self.mlp_hidden_dim,
-                                                                 output_dim = self.vocab_size,
-                                                                 model = self.param_col,
-                                                                 glorot_gain=glorot_gain_output or exp_global.glorot_gain)
-    
-    # Dropout
-    self.dropout = dropout or exp_global.dropout
-
-  def choose_vocab_size(self, vocab_size, vocab, trg_reader):
-    """Choose the vocab size for the embedder basd on the passed arguments
-
-    This is done in order of priority of vocab_size, vocab, model+yaml_path
-    """
-    if vocab_size != None:
-      return vocab_size
-    elif vocab != None:
-      return len(vocab)
-    elif trg_reader == None or trg_reader.vocab == None:
-      raise ValueError("Could not determine trg_embedder's size. Please set its vocab_size or vocab member explicitly, or specify the vocabulary of trg_reader ahead of time.")
-    else:
-      return len(trg_reader.vocab) 
-=======
       rnn_input_dim += input_dim
     assert rnn_input_dim == rnn.input_dim, "Wrong input dimension in RNN layer: {} != {}".format(rnn_input_dim, rnn.input_dim)
->>>>>>> b297bbac
 
   def shared_params(self):
     return [{".trg_embed_dim", ".rnn.input_dim"},
@@ -201,11 +126,6 @@
     inp = trg_embedding
     if self.input_feeding:
       inp = dy.concatenate([inp, mlp_dec_state.context])
-<<<<<<< HEAD
-    rnn_state = mlp_dec_state.rnn_state.add_input(inp)
-    self.last_output.append(rnn_state)
-    return MlpSoftmaxDecoderState(rnn_state=rnn_state, context=mlp_dec_state.context)
-=======
     rnn_state = mlp_dec_state.rnn_state
     if self.truncate_dec_batches: rnn_state, inp = xnmt.batcher.truncate_batches(rnn_state, inp)
     return AutoRegressiveDecoderState(rnn_state=rnn_state.add_input(inp),
@@ -214,7 +134,6 @@
   def _calc_transform(self, mlp_dec_state: AutoRegressiveDecoderState) -> dy.Expression:
     h = dy.concatenate([mlp_dec_state.rnn_state.output(), mlp_dec_state.context])
     return self.transform(h)
->>>>>>> b297bbac
 
   def calc_scores(self, mlp_dec_state: AutoRegressiveDecoderState) -> dy.Expression:
     """Get scores given a current state.
@@ -230,43 +149,6 @@
     return self.scorer.calc_log_probs(self._calc_transform(mlp_dec_state))
 
   def calc_loss(self, mlp_dec_state, ref_action):
-<<<<<<< HEAD
-    """
-        Label Smoothing is implemented with reference to Section 7 of the paper
-        "Rethinking the Inception Architecture for Computer Vision"
-        (https://arxiv.org/pdf/1512.00567.pdf)
-        """
-    scores = self.get_scores(mlp_dec_state)
-
-    if self.label_smoothing == 0.0:
-      # single mode
-      if not xnmt.batcher.is_batched(ref_action):
-        return dy.pickneglogsoftmax(scores, ref_action)
-      # minibatch mode
-      else:
-        return dy.pickneglogsoftmax_batch(scores, ref_action)
-
-    else:
-      log_prob = dy.log_softmax(scores)
-      if not xnmt.batcher.is_batched(ref_action):
-        pre_loss = -dy.pick(log_prob, ref_action)
-      else:
-        pre_loss = -dy.pick_batch(log_prob, ref_action)
-
-      ls_loss = -dy.mean_elems(log_prob)
-      loss = ((1 - self.label_smoothing) * pre_loss) + (self.label_smoothing * ls_loss)
-      return loss
-
-  @handle_xnmt_event
-  def on_set_train(self, val):
-    self.fwd_lstm.set_dropout(self.dropout if val else 0.0)
-    self.last_output = []
-
-  @handle_xnmt_event
-  def on_collect_recent_outputs(self):
-    return [(self, self.last_output)]
-    
-=======
     return self.scorer.calc_loss(self._calc_transform(mlp_dec_state), ref_action)
 
 # TODO: This should be factored to simply use Softmax
@@ -382,4 +264,3 @@
 #       return -dy.pick(logsoft, ref_action)
 #     else:
 #       return -dy.pick_batch(logsoft, ref_action)
->>>>>>> b297bbac
