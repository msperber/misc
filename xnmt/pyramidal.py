--- conflicted
+++ resolved
@@ -81,12 +81,8 @@
       reduce_factor = self.reduce_factor_for_layer(layer_i)
       if self.downsampling_method=="concat" and len(es)%reduce_factor!=0:
         zero_pad = dy.inputTensor(np.zeros(es[0].dim()[0]+(es[0].dim()[1],)), batched=True)
-<<<<<<< HEAD
-        es.append(zero_pad)
-=======
         while len(es)%reduce_factor != 0:
           es.append(zero_pad)
->>>>>>> 950971bf
       fs = fb.initial_state().transduce(es)
       bs = bb.initial_state().transduce(reversed(es))
       if layer_i < len(self.builder_layers) - 1:
