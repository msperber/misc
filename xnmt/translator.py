from __future__ import division, generators

import dynet as dy
from batcher import *
from search_strategy import *
from vocab import Vocab
from serializer import Serializable, DependentInitParam
from train_test_interface import TrainTestInterface
from embedder import SimpleWordEmbedder
from decoder import MlpSoftmaxDecoder
from output import TextOutput

class Translator(TrainTestInterface):
  '''
  A template class implementing an end-to-end translator that can calculate a
  loss and generate translations.
  '''

  def calc_loss(self, src, trg):
    '''Calculate loss based on input-output pairs.

    :param src: The source, a sentence or a batch of sentences.
    :param trg: The target, a sentence or a batch of sentences.
    :returns: An expression representing the loss.
    '''
    raise NotImplementedError('calc_loss must be implemented for Translator subclasses')

  def translate(self, src):
    '''Translate a particular sentence.

    :param src: The source, a sentence or a batch of sentences.
    :returns: A translated expression.
    '''
    raise NotImplementedError('translate must be implemented for Translator subclasses')

  def set_train(self, val):
    for component in self.get_train_test_components():
      Translator.set_train_recursive(component, val)
  @staticmethod
  def set_train_recursive(component, val):
    component.set_train(val)
    for sub_component in component.get_train_test_components():
      Translator.set_train_recursive(sub_component, val)

  @staticmethod
  def translator_from_spec(input_embedder, encoder, attender, output_embedder, decoder, 
                           label_smoothing_weights):
    if label_smoothing_weights is None or len(label_smoothing_weights)==0:
      return DefaultTranslator(input_embedder, encoder, attender, output_embedder, decoder)
    else:
      return NeighborLabelSmoothingTranslator(input_embedder, encoder, attender, 
                                              output_embedder, decoder,
                                              label_smoothing_weights)
    

class DefaultTranslator(Translator, Serializable):
  '''
  A default translator based on attentional sequence-to-sequence models.
  '''
  
  yaml_tag = u'!DefaultTranslator'


  def __init__(self, src_embedder, encoder, attender, trg_embedder, decoder):
    '''Constructor.

    :param src_embedder: A word embedder for the input language
    :param encoder: An encoder to generate encoded inputs
    :param attender: An attention module
    :param trg_embedder: A word embedder for the output language
    :param decoder: A decoder
    '''
    self.src_embedder = src_embedder
    self.encoder = encoder
    self.attender = attender
    self.trg_embedder = trg_embedder
    self.decoder = decoder
<<<<<<< HEAD
    self.serialize_params = [input_embedder, encoder, attender, output_embedder, decoder]
=======
  
  def shared_params(self):
    return [
            set(["src_embedder.emb_dim", "encoder.input_dim"]),
            set(["encoder.hidden_dim", "attender.input_dim", "decoder.input_dim"]), # TODO: encoder.hidden_dim may not always exist (e.g. for CNN encoders), need to deal with that case
            set(["attender.state_dim", "decoder.lstm_dim"]),
            set(["trg_embedder.emb_dim", "decoder.trg_embed_dim"]),
            ]
  def dependent_init_params(self):
    return [
            DependentInitParam(param_descr="src_embedder.vocab_size", value_fct=lambda: self.context["corpus_parser"].src_reader.vocab_size()),
            DependentInitParam(param_descr="decoder.vocab_size", value_fct=lambda: self.context["corpus_parser"].trg_reader.vocab_size()),
            DependentInitParam(param_descr="trg_embedder.vocab_size", value_fct=lambda: self.context["corpus_parser"].trg_reader.vocab_size()),
            ]
>>>>>>> 725b7f96

  def get_train_test_components(self):
    return [self.encoder, self.decoder]

  def calc_loss(self, src, trg):
    embeddings = self.src_embedder.embed_sent(src)
    encodings = self.encoder.transduce(embeddings)
    self.attender.start_sent(encodings)
    self.decoder.initialize()
    self.decoder.add_input(self.trg_embedder.embed(0))  # XXX: HACK, need to initialize decoder better
    losses = []

    # single mode
    if not Batcher.is_batch_sent(src):
      for ref_word in trg:
        context = self.attender.calc_context(self.decoder.state.output())
        word_loss = self.decoder.calc_loss(context, ref_word)
        losses.append(word_loss)
        self.decoder.add_input(self.trg_embedder.embed(ref_word))

    # minibatch mode
    else:
      max_len = max([len(single_trg) for single_trg in trg])

      for i in range(max_len):
        ref_word = Batcher.mark_as_batch([single_trg[i] if i < len(single_trg) else Vocab.ES for single_trg in trg])
        context = self.attender.calc_context(self.decoder.state.output())

        word_loss = self.decoder.calc_loss(context, ref_word)
        mask_exp = dy.inputVector([1 if i < len(single_trg) else 0 for single_trg in trg])
        mask_exp = dy.reshape(mask_exp, (1,), len(trg))
        word_loss = dy.sum_batches(word_loss * mask_exp)
        losses.append(word_loss)

        self.decoder.add_input(self.trg_embedder.embed(ref_word))

    return dy.esum(losses)

  def translate(self, src, trg_vocab, search_strategy=None):
    # Not including this as a default argument is a hack to get our documentation pipeline working
    if search_strategy == None:
      search_strategy = BeamSearch(1, len_norm=NoNormalization())
    if not Batcher.is_batch_sent(src):
      src = Batcher.mark_as_batch([src])
    outputs = []
    for sents in src:
      embeddings = self.src_embedder.embed_sent(src)
      encodings = self.encoder.transduce(embeddings)
      self.attender.start_sent(encodings)
      self.decoder.initialize()
      output_actions = search_strategy.generate_output(self.decoder, self.attender, self.trg_embedder, src_length=len(sents))
      outputs.append(TextOutput(output_actions, trg_vocab))
    return outputs

class NeighborLabelSmoothingTranslator(DefaultTranslator):
  """
  Label smoothing, according to https://arxiv.org/pdf/1612.02695.pdf
  """
  def __init__(self, input_embedder, encoder, attender, output_embedder, decoder,
               smoothing_weights=[1.0]):
    '''Constructor.

    :param input_embedder: A word embedder for the input language
    :param encoder: An encoder to generate encoded inputs
    :param attender: An attention module
    :param output_embedder: A word embedder for the output language
    :param decoder: A decoder
    :param smoothing_weights: list of floats; w[0] is for the current label, w[1] for the immediate adjacent neighbors, w[2] for their neighbors, etc.
    '''
    self.input_embedder = input_embedder
    self.encoder = encoder
    self.attender = attender
    self.output_embedder = output_embedder
    self.decoder = decoder
    self.smoothing_weights = smoothing_weights
    weight_sum = sum(smoothing_weights) + sum(smoothing_weights[1:])
    if weight_sum != 1.0: raise RuntimeError("smoothing weights must add to 1.0 after duplicating, but adds to %s" % weight_sum)
    self.serialize_params = [input_embedder, encoder, attender, output_embedder, decoder, smoothing_weights]

  
  def calc_loss(self, src, trg):
    embeddings = self.input_embedder.embed_sent(src)
    encodings = self.encoder.transduce(embeddings)
    self.attender.start_sent(encodings)
    self.decoder.initialize()
    self.decoder.add_input(self.output_embedder.embed(0))  # XXX: HACK, need to initialize decoder better
    losses = []

    # single mode
    if not Batcher.is_batch_sent(src):
      for ref_word_i in range(len(trg)):
        context = self.attender.calc_context(self.decoder.state.output())
        for label_i in range(len(self.smoothing_weights)):
          word_loss = self.decoder.calc_loss(context, trg[ref_word_i+label_i] if ref_word_i+label_i < len(trg) else Vocab.ES)
          losses.append(word_loss * self.smoothing_weights[label_i])
          if label_i > 0:
            word_loss = self.decoder.calc_loss(context, trg[ref_word_i-label_i] if ref_word_i-label_i >=0 else Vocab.ES)
            losses.append(word_loss * self.smoothing_weights[label_i])
        self.decoder.add_input(self.output_embedder.embed(trg[ref_word_i]))

    # minibatch mode
    else:
      max_len = max([len(single_trg) for single_trg in trg])

      for ref_word_i in range(max_len):
        context = self.attender.calc_context(self.decoder.state.output())
        for label_i in range(len(self.smoothing_weights)):
          if ref_word_i+label_i < max_len:
            ref_word = Batcher.mark_as_batch([single_trg[ref_word_i+label_i] if ref_word_i+label_i < len(single_trg) else Vocab.ES for single_trg in trg])
            word_loss = self.decoder.calc_loss(context, ref_word)
            mask_exp = dy.inputVector([1 if ref_word_i+label_i < len(single_trg) else 0 for single_trg in trg])
            mask_exp = dy.reshape(mask_exp, (1,), len(trg))
            word_loss = dy.sum_batches(word_loss * mask_exp)
            losses.append(word_loss * self.smoothing_weights[label_i])
          if label_i > 0 and ref_word_i-label_i>=0:
            ref_word = Batcher.mark_as_batch([single_trg[ref_word_i-label_i] if 0 <= ref_word_i-label_i < len(single_trg) else Vocab.ES for single_trg in trg])
            word_loss = self.decoder.calc_loss(context, ref_word)
            mask_exp = dy.inputVector([1 if 0 <= ref_word_i-label_i < len(single_trg) else 0 for single_trg in trg])
            mask_exp = dy.reshape(mask_exp, (1,), len(trg))
            word_loss = dy.sum_batches(word_loss * mask_exp)
            losses.append(word_loss * self.smoothing_weights[label_i])

        self.decoder.add_input(self.output_embedder.embed(ref_word))

    return dy.esum(losses)<|MERGE_RESOLUTION|>--- conflicted
+++ resolved
@@ -75,9 +75,6 @@
     self.attender = attender
     self.trg_embedder = trg_embedder
     self.decoder = decoder
-<<<<<<< HEAD
-    self.serialize_params = [input_embedder, encoder, attender, output_embedder, decoder]
-=======
   
   def shared_params(self):
     return [
@@ -92,7 +89,6 @@
             DependentInitParam(param_descr="decoder.vocab_size", value_fct=lambda: self.context["corpus_parser"].trg_reader.vocab_size()),
             DependentInitParam(param_descr="trg_embedder.vocab_size", value_fct=lambda: self.context["corpus_parser"].trg_reader.vocab_size()),
             ]
->>>>>>> 725b7f96
 
   def get_train_test_components(self):
     return [self.encoder, self.decoder]
