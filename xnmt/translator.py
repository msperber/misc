--- conflicted
+++ resolved
@@ -17,12 +17,9 @@
 from xnmt.reports import Reportable
 from xnmt.decorators import recursive_assign, recursive
 import xnmt.serializer
-<<<<<<< HEAD
 from xnmt.batcher import mark_as_batch, is_batched
 from xnmt.vocab import Vocab
-=======
 from xnmt.expression_sequence import ExpressionSequence
->>>>>>> 50593497
 
 # Reporting purposes
 from lxml import etree
