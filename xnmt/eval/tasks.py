--- conflicted
+++ resolved
@@ -78,15 +78,7 @@
       with utils.ReportOnException({"src": src, "trg": trg, "graph": dy.print_text_graphviz}):
         dy.renew_cg(immediate_compute=settings.IMMEDIATE_COMPUTE, check_validity=settings.CHECK_VALIDITY)
 
-<<<<<<< HEAD
-        loss_builder = FactoredLossExpr()
-        standard_loss = self.model.calc_loss(src, trg, self.loss_calculator)
-        additional_loss = event_trigger.calc_additional_loss(trg, self.model, standard_loss)
-        loss_builder.add_factored_loss_expr(standard_loss)
-        loss_builder.add_factored_loss_expr(additional_loss)
-=======
         loss = self.loss_calculator.calc_loss(self.model, src, trg)
->>>>>>> e06711ba
 
         ref_words_cnt += sum([trg_i.len_unpadded() for trg_i in trg])
         loss_val += loss.get_factored_loss_val(comb_method=self.loss_comb_method)
