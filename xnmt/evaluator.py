--- conflicted
+++ resolved
@@ -203,14 +203,10 @@
         if not self.case_sensitive:
             hyp_sent = map(lambda w: w.lower(), hyp_sent)
             ref_sent = map(lambda w: w.lower(), ref_sent)
-<<<<<<< HEAD
         if self.exclude_punctuation:
             hyp_sent = filter(lambda s : re.match('\w+', s, flags=re.UNICODE), hyp_sent)
             ref_sent = filter(lambda s : re.match('\w+', s, flags=re.UNICODE), ref_sent)
-        return -self.seq_sim(ref_sent, hyp_sent), len(ref_sent)
-=======
         return -self.seq_sim(ref_sent, hyp_sent)
->>>>>>> 2383e71a
 
     # gap penalty:
     gapPenalty = -1.0
