import collections.abc
from typing import List, Optional, Tuple, Sequence, Union

from xnmt.settings import settings

import dynet as dy

from xnmt import batchers, event_trigger
from xnmt import events, logger, losses, loss_calculators, output, reports, search_strategies, sent, utils
from xnmt.models import base as models
from xnmt.persistence import serializable_init, Serializable, bare

NO_DECODING_ATTEMPTED = "@@NO_DECODING_ATTEMPTED@@"

class Inference(object):
  """
  A template class for classes that perform inference.

  Args:
    src_file: path of input src file to be translated
    trg_file: path of file where trg translatons will be written
    ref_file: path of file with reference translations, e.g. for forced decoding
    max_src_len: Remove sentences from data to decode that are longer than this on the source side
    max_num_sents: Stop decoding after the first n sentences.
    mode: type of decoding to perform.

            * ``onebest``: generate one best.
            * ``forced``: perform forced decoding.
            * ``forceddebug``: perform forced decoding, calculate training loss, and make sure the scores are identical
              for debugging purposes.
            * ``score``: output scores, useful for rescoring
    batcher: inference batcher, needed e.g. in connection with ``pad_src_token_to_multiple``
    reporter: a reporter to create reports for each decoded sentence
  """
  @events.register_xnmt_handler
  def __init__(self, src_file: Optional[str] = None, trg_file: Optional[str] = None, ref_file: Optional[str] = None,
               max_src_len: Optional[int] = None, max_num_sents: Optional[int] = None,
               mode: str = "onebest",
               batcher: batchers.InOrderBatcher = bare(batchers.InOrderBatcher, batch_size=1),
               reporter: Union[None, reports.Reporter, Sequence[reports.Reporter]] = None):
    self.src_file = src_file
    self.trg_file = trg_file
    self.ref_file = ref_file
    self.max_src_len = max_src_len
    self.max_num_sents = max_num_sents
    self.mode = mode
    self.batcher = batcher
    self.reporter = reporter

  def generate_one(self, generator: 'models.GeneratorModel', src: batchers.Batch, forced_ref_ids) \
          -> List[sent.ReadableSentence]:
    raise NotImplementedError("must be implemented by subclasses")

  def compute_losses_one(self, generator: 'models.GeneratorModel', src: sent.Sentence,
                         ref: sent.Sentence) -> losses.FactoredLossExpr:
    raise NotImplementedError("must be implemented by subclasses")


  def perform_inference(self, generator: 'models.GeneratorModel', src_file: str = None, trg_file: str = None) \
          -> None:
    """
    Perform inference.

    Args:
      generator: the model to be used
      src_file: path of input src file to be translated
      trg_file: path of file where trg translatons will be written
    """
    src_file = src_file or self.src_file
    trg_file = trg_file or self.trg_file
    utils.make_parent_dir(trg_file)

    logger.info(f'Performing inference on {src_file}')

    ref_corpus, src_corpus = self._read_corpus(generator, src_file, mode=self.mode, ref_file=self.ref_file)

    event_trigger.set_train(False)

    ref_scores = None
    if self.mode == 'score':
      ref_scores = self._compute_losses(generator, ref_corpus, src_corpus, self.max_num_sents)
      self._write_rescored_output(ref_scores, self.ref_file, trg_file)

    if self.mode == 'forceddebug':
      ref_scores = self._compute_losses(generator, ref_corpus, src_corpus, self.max_num_sents)

    if self.mode != 'score':
      self._generate_output(generator=generator, forced_ref_corpus=ref_corpus, assert_scores=ref_scores,
                            src_corpus=src_corpus, trg_file=trg_file, batcher=self.batcher,
                            max_src_len=self.max_src_len)


  def _generate_output(self, generator: 'models.GeneratorModel', src_corpus: Sequence[sent.Sentence],
                       trg_file: str, batcher: Optional[batchers.Batcher] = None, max_src_len: Optional[int] = None,
                       forced_ref_corpus: Optional[Sequence[sent.Sentence]] = None,
                       assert_scores: Optional[Sequence[float]] = None) -> None:
    """
    Generate outputs and write them to file.

    Args:
      generator: generator model to use
      src_corpus: src-side inputs to generate outputs for
      trg_file: file to write outputs to
      batcher: necessary with some cases of input pre-processing such as padding or truncation
      max_src_len: if given, skip inputs that are too long
      forced_ref_corpus: if given, perform forced decoding with the given trg-side inputs
      assert_scores: if given, raise exception if the scores for generated outputs don't match the given scores
    """
    with open(trg_file, 'wt', encoding='utf-8') as fp:  # Saving the translated output to a trg file
      if forced_ref_corpus:
        src_batches, ref_batches = batcher.pack(src_corpus, forced_ref_corpus)
      else:
        src_batches = batcher.pack(src_corpus, None)
      cur_sent_i = 0
      ref_batch = None
      for batch_i, src_batch in enumerate(src_batches):
        batch_size = src_batch.batch_size()
        src_len = src_batch.sent_len()
        if max_src_len is not None and src_len > max_src_len:
          output_txt = "\n".join([NO_DECODING_ATTEMPTED] * batch_size)
          fp.write(f"{output_txt}\n")
        else:
          if forced_ref_corpus: ref_batch = ref_batches[batch_i]
          with utils.ReportOnException({"batchno":batch_i, "src": src_batch, "graph": dy.print_text_graphviz}):
            dy.renew_cg(immediate_compute=settings.IMMEDIATE_COMPUTE, check_validity=settings.CHECK_VALIDITY)
<<<<<<< HEAD
            outputs = self.generate_one(generator, src_batch, range(cur_sent_i,cur_sent_i+batch_size), ref_batch)
=======
            outputs = self.generate_one(generator, src_batch, ref_batch)
>>>>>>> e06711ba
            if self.reporter: self._create_sent_report()
            for i in range(len(outputs)):
              if assert_scores is not None:
                # If debugging forced decoding, make sure it matches
                assert batch_size == len(outputs), "debug forced decoding not supported with nbest inference"
                if (abs(outputs[i].score - assert_scores[cur_sent_i + i]) / abs(assert_scores[cur_sent_i + i])) > 1e-5:
                  raise ValueError(
                    f'Forced decoding score {outputs[0].score} and loss {assert_scores[cur_sent_i + i]} do not match at '
                    f'sentence {cur_sent_i + i}')
              output_txt = outputs[i].sent_str(custom_output_procs=self.post_processor)
              fp.write(f"{output_txt}\n")
        cur_sent_i += batch_size
        if self.max_num_sents and cur_sent_i >= self.max_num_sents: break
      if self.reporter: self._conclude_report()

  def _create_sent_report(self):
    assert self.reporter is not None
    if not isinstance(self.reporter, collections.abc.Iterable):
      self.reporter = [self.reporter]
    report_context = event_trigger.get_report_input(context=reports.ReportInfo())
    for report_input in report_context.sent_info:
      for reporter in self.reporter:
        reporter.create_sent_report(**report_input, **report_context.glob_info)

  def _conclude_report(self):
    assert self.reporter is not None
    if not isinstance(self.reporter, collections.abc.Iterable):
      self.reporter = [self.reporter]
    for reporter in self.reporter:
      reporter.conclude_report()

  def _compute_losses(self, generator, ref_corpus, src_corpus, max_num_sents) -> List[float]:
    batched_src, batched_ref = self.batcher.pack(src_corpus, ref_corpus)
    ref_scores = []
    for sent_count, (src, ref) in enumerate(zip(batched_src, batched_ref)):
      if max_num_sents and sent_count >= max_num_sents: break
      dy.renew_cg(immediate_compute=settings.IMMEDIATE_COMPUTE, check_validity=settings.CHECK_VALIDITY)
      loss = self.compute_losses_one(generator, src, ref)
      if isinstance(loss.value(), collections.abc.Iterable):
        ref_scores.extend(loss.value())
      else:
        ref_scores.append(loss.value())
    ref_scores = [-x for x in ref_scores]
    return ref_scores


  @staticmethod
  def _write_rescored_output(ref_scores: Sequence[float], ref_file: str, trg_file: str) -> None:
    """
    Write scored sequences and scores to file when mode=='score'.

    Args:
      ref_scores: list of score values
      ref_file: filename where sequences to be scored a read from
      trg_file: filename to write to
    """
    with open(trg_file, 'wt', encoding='utf-8') as fp:
      with open(ref_file, "r", encoding="utf-8") as nbest_fp:
        for nbest, score in zip(nbest_fp, ref_scores):
          fp.write("{} ||| score={}\n".format(nbest.strip(), score))

  @staticmethod
  def _read_corpus(generator: 'models.GeneratorModel', src_file: str, mode: str, ref_file: str) -> Tuple[List, List]:
    src_corpus = list(generator.src_reader.read_sents(src_file))
    # Get reference if it exists and is necessary
    if mode == "forced" or mode == "forceddebug" or mode == "score":
      if ref_file is None:
        raise RuntimeError(f"When performing '{mode}' decoding, must specify reference file")
      score_src_corpus = []
      ref_corpus = []
      with open(ref_file, "r", encoding="utf-8") as fp:
        for idx, line in enumerate(fp):
          if mode == "score":
            nbest = line.split("|||")
            assert len(nbest) > 1, "When performing scoring, ref_file must have nbest format 'index ||| hypothesis'"
            src_index = int(nbest[0].strip())
            assert src_index < len(src_corpus), \
              f"The src_file has only {len(src_corpus)} instances, nbest file has invalid src_index {src_index}"
            score_src_corpus.append(src_corpus[src_index])
            trg_input = generator.trg_reader.read_sent(idx=idx, line=nbest[1].strip())
          else:
            trg_input = generator.trg_reader.read_sent(idx=idx, line=line)
          ref_corpus.append(trg_input)
      if mode == "score":
        src_corpus = score_src_corpus
    else:
      ref_corpus = None
    return ref_corpus, src_corpus


class IndependentOutputInference(Inference, Serializable):
  """
  Inference when outputs are produced independently, including for classifiers that produce only a single output.

  Assumes that generator.generate() takes arguments src, idx

  Args:
    src_file: path of input src file to be translated
    trg_file: path of file where trg translatons will be written
    ref_file: path of file with reference translations, e.g. for forced decoding
    max_src_len: Remove sentences from data to decode that are longer than this on the source side
    max_num_sents: Stop decoding after the first n sentences.
    post_process: post-processing of translation outputs (available string shortcuts:  ``none``, ``join-char``,
                  ``join-bpe``, ``join-piece``)
    mode: type of decoding to perform.

          * ``onebest``: generate one best.
          * ``forced``: perform forced decoding.
          * ``forceddebug``: perform forced decoding, calculate training loss, and make sure the scores are identical
            for debugging purposes.
          * ``score``: output scores, useful for rescoring

    batcher: inference batcher, needed e.g. in connection with ``pad_src_token_to_multiple``
  """
  yaml_tag = "!IndependentOutputInference"

  @serializable_init
  def __init__(self, src_file: Optional[str] = None, trg_file: Optional[str] = None, ref_file: Optional[str] = None,
               max_src_len: Optional[int] = None, max_num_sents: Optional[int] = None,
               post_process: Union[None, str, output.OutputProcessor, Sequence[output.OutputProcessor]] = None,
               mode: str = "onebest",
               batcher: batchers.InOrderBatcher = bare(batchers.InOrderBatcher, batch_size=1),
               reporter: Union[None, reports.Reporter, Sequence[reports.Reporter]] = None):
    super().__init__(src_file=src_file, trg_file=trg_file, ref_file=ref_file, max_src_len=max_src_len,
                     max_num_sents=max_num_sents, mode=mode, batcher=batcher, reporter=reporter)
    self.post_processor = output.OutputProcessor.get_output_processor(post_process) or None

  def generate_one(self, generator: 'models.GeneratorModel', src: batchers.Batch, forced_ref_ids)\
          -> List[sent.Sentence]:
    outputs = generator.generate(src, forced_trg_ids=forced_ref_ids)
    return outputs

  def compute_losses_one(self, generator: 'models.GeneratorModel', src: sent.Sentence,
                         ref: sent.Sentence) -> losses.FactoredLossExpr:
    loss_expr = loss_calculators.MLELoss().calc_loss(generator, src, ref)
    return loss_expr

class AutoRegressiveInference(Inference, Serializable):
  """
  Performs inference for auto-regressive models that expand based on their own previous outputs.

  Assumes that generator.generate() takes arguments src, idx, search_strategy, forced_trg_ids

  Args:
    src_file: path of input src file to be translated
    trg_file: path of file where trg translatons will be written
    ref_file: path of file with reference translations, e.g. for forced decoding
    max_src_len: Remove sentences from data to decode that are longer than this on the source side
    max_num_sents: Stop decoding after the first n sentences.
    post_process: post-processing of translation outputs
                  (available string shortcuts:  ``none``,``join-char``,``join-bpe``,``join-piece``)
    search_strategy: a search strategy used during decoding.
    mode: type of decoding to perform.

            * ``onebest``: generate one best.
            * ``forced``: perform forced decoding.
            * ``forceddebug``: perform forced decoding, calculate training loss, and make sure the scores are identical
              for debugging purposes.
            * ``score``: output scores, useful for rescoring
    batcher: inference batcher, needed e.g. in connection with ``pad_src_token_to_multiple``
  """

  yaml_tag = '!AutoRegressiveInference'

  @serializable_init
  def __init__(self, src_file: Optional[str] = None, trg_file: Optional[str] = None, ref_file: Optional[str] = None,
               max_src_len: Optional[int] = None, max_num_sents: Optional[int] = None,
               post_process: Union[str, output.OutputProcessor, Sequence[output.OutputProcessor]] = [],
               search_strategy: search_strategies.SearchStrategy = bare(search_strategies.BeamSearch),
               mode: str = "onebest",
               batcher: batchers.InOrderBatcher = bare(batchers.InOrderBatcher, batch_size=1),
               reporter: Union[None, reports.Reporter, Sequence[reports.Reporter]] = None):
    super().__init__(src_file=src_file, trg_file=trg_file, ref_file=ref_file, max_src_len=max_src_len,
                     max_num_sents=max_num_sents, mode=mode, batcher=batcher, reporter=reporter)

    self.post_processor = output.OutputProcessor.get_output_processor(post_process) or None
    self.search_strategy = search_strategy

  def generate_one(self, generator: 'models.GeneratorModel', src: batchers.Batch, forced_ref_ids)\
          -> List[sent.Sentence]:
    outputs = generator.generate(src, forced_trg_ids=forced_ref_ids, search_strategy=self.search_strategy)
    return outputs

  def compute_losses_one(self, generator: 'models.GeneratorModel', src: sent.Sentence,
                         ref: sent.Sentence) -> losses.FactoredLossExpr:
    loss_expr = loss_calculators.MLELoss().calc_loss(generator, src, ref)
    return loss_expr

class CascadeInference(Inference, Serializable):
  """Inference class that performs inference as a series of independent inference steps.

  Steps are performed using a list of inference sub-objects and a list of models.
  Intermediate outputs are written out to disk and then read by the next time step.

  The generator passed to ``perform_inference`` must be a :class:`xnmt.models.CascadeGenerator`.

  Args:
    steps: list of inference objects
  """

  yaml_tag = "!CascadeInference"
  @serializable_init
  def __init__(self, steps: Sequence[Inference]) -> None:
    self.steps = steps

  def perform_inference(self, generator: 'models.CascadeGenerator', src_file: str = None, trg_file: str = None) \
          -> None:
    assert isinstance(generator, models.CascadeGenerator)
    assert len(generator.generators) == len(self.steps)
    src_files = [src_file] + [f"{trg_file}.tmp.{i}" for i in range(len(self.steps)-1)]
    trg_files = src_files[1:] + [trg_file]
    for step_i, step in enumerate(self.steps):
      step.perform_inference(generator=generator.generators[step_i],
                             src_file=src_files[step_i],
                             trg_file=trg_files[step_i])

  def compute_losses_one(self, *args, **kwargs):
    raise ValueError("cannot call CascadedInference.compute_losses_one() directly, use the sub-inference objects")
  def generate_one(self, *args, **kwargs):
    raise ValueError("cannot call CascadedInference.generate_one() directly, use the sub-inference objects")<|MERGE_RESOLUTION|>--- conflicted
+++ resolved
@@ -123,11 +123,7 @@
           if forced_ref_corpus: ref_batch = ref_batches[batch_i]
           with utils.ReportOnException({"batchno":batch_i, "src": src_batch, "graph": dy.print_text_graphviz}):
             dy.renew_cg(immediate_compute=settings.IMMEDIATE_COMPUTE, check_validity=settings.CHECK_VALIDITY)
-<<<<<<< HEAD
-            outputs = self.generate_one(generator, src_batch, range(cur_sent_i,cur_sent_i+batch_size), ref_batch)
-=======
             outputs = self.generate_one(generator, src_batch, ref_batch)
->>>>>>> e06711ba
             if self.reporter: self._create_sent_report()
             for i in range(len(outputs)):
               if assert_scores is not None:
