--- conflicted
+++ resolved
@@ -101,18 +101,12 @@
       self.encoder = self.model_params.encoder
       self.attender = self.model_params.attender
       self.decoder = self.model_params.decoder
-<<<<<<< HEAD
       self.input_embedder = self.model_params.input_embedder
       self.output_embedder = self.model_params.output_embedder
       self.translator = DefaultTranslator(self.input_embedder, self.encoder, self.attender, 
                                           self.output_embedder, self.decoder)
-      self.input_reader = InputReader.create_input_reader(self.args.input_format, source_vocab)
-      self.output_reader = InputReader.create_input_reader("text", target_vocab)
-=======
-      self.translator = DefaultTranslator(self.encoder, self.attender, self.decoder)
       self.input_reader = InputReader.create_input_reader(self.args.input_format, src_vocab)
       self.output_reader = InputReader.create_input_reader("text", trg_vocab)
->>>>>>> d98b3e7b
       self.input_reader.freeze()
       self.output_reader.freeze()
       self.read_data()
