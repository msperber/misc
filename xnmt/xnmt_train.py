# coding: utf-8
from __future__ import division

import argparse
import math
import sys
import dynet as dy
from embedder import *
from attender import *
from input import *
from encoder import *
from decoder import *
from translator import *
from model_params import *
from loss_tracker import *
from serializer import *
from options import Option, OptionParser, general_options

'''
This will be the main class to perform training.
'''

options = [
  Option("dynet-mem", int, required=False),
  Option("dynet-gpu-ids", int, required=False),
  Option("eval_every", int, default_value=1000, force_flag=True),
  Option("batch_size", int, default_value=32, force_flag=True),
  Option("batch_strategy", default_value="src"),
  Option("train_source"),
  Option("train_target"),
  Option("dev_source"),
  Option("dev_target"),
  Option("model_file"),
  Option("pretrained_model_file", default_value="", help="Path of pre-trained model file"),
  Option("input_vocab", default_value="", help="Path of fixed input vocab file"),
  Option("output_vocab", default_value="", help="Path of fixed output vocab file"),
  Option("input_format", default_value="text", help="Format of input data: text/contvec"),
  Option("default_layer_dim", int, default_value=512, help="Default size to use for layers if not otherwise overridden"),
  Option("input_word_embed_dim", int, required=False),
  Option("output_word_embed_dim", int, required=False),
  Option("output_state_dim", int, required=False),
  Option("output_mlp_hidden_dim", int, required=False),
  Option("attender_hidden_dim", int, required=False),
  Option("encoder_hidden_dim", int, required=False),
  Option("trainer", default_value="sgd"),
  Option("learning_rate", float, default_value=0.1),
  Option("lr_decay", float, default_value=1.0),
  Option("lr_threshold", float, default_value=1e-5),
  Option("eval_metrics", default_value="bleu"),
  Option("encoder_layers", int, default_value=2),
  Option("decoder_layers", int, default_value=2),
  Option("encoder_type", default_value="BiLSTM"),
  Option("decoder_type", default_value="LSTM"),
  Option("residual_to_output", bool, default_value=True,
         help="If using residual networks, whether to add a residual connection to the output layer"),
]

class XnmtTrainer:
  def __init__(self, args):
    dy.renew_cg()

    self.args = args  # save for later
    self.model = dy.Model()

    if args.trainer.lower() == "sgd":
      self.trainer = dy.SimpleSGDTrainer(self.model, e0 = args.learning_rate)
    elif args.trainer.lower() == "adam":
      self.trainer = dy.AdamTrainer(self.model, alpha = args.learning_rate)
    else:
      raise RuntimeError("Unkonwn trainer {}".format(args.trainer))
    
    if args.lr_decay > 1.0 or args.lr_decay <= 0.0:
      raise RuntimeError("illegal lr_decay, must satisfy: 0.0 < lr_decay <= 1.0")
    self.learning_scale = 1.0
    self.early_stopping_reached = False
<<<<<<< HEAD

=======
>>>>>>> e9601784

    # Create the model serializer
    self.create_model()
    # single mode
    if args.batch_size is None or args.batch_size == 1 or args.batch_strategy.lower() == 'none':
      print('Start training in non-minibatch mode...')
      self.logger = NonBatchLossTracker(args.eval_every, self.total_train_sent)

    # minibatch mode
    else:
      print('Start training in minibatch mode...')
      self.batcher = Batcher.select_batcher(args.batch_strategy)(args.batch_size)
      if args.input_format == "contvec":
        assert self.train_corpus_source[0].nparr.shape[1] == self.input_embedder.emb_dim, "input embed dim is different size than expected"
        self.batcher.pad_token = np.zeros(self.input_embedder.emb_dim)
      self.train_corpus_source, self.train_corpus_target = self.batcher.pack(self.train_corpus_source,
                                                                             self.train_corpus_target)
      self.dev_corpus_source, self.dev_corpus_target = self.batcher.pack(self.dev_corpus_source,
                                                                         self.dev_corpus_target)
      self.logger = BatchLossTracker(args.eval_every, self.total_train_sent)

  def create_model(self):
    if self.args.pretrained_model_file:
      self.model_serializer = JSONSerializer()
      self.model_params = self.model_serializer.load_from_file(self.args.pretrained_model_file, self.model)
      source_vocab = Vocab(self.model_params.source_vocab)
      target_vocab = Vocab(self.model_params.target_vocab)
      self.encoder = self.model_params.encoder
      self.attender = self.model_params.attender
      self.decoder = self.model_params.decoder
      self.translator = DefaultTranslator(self.encoder, self.attender, self.decoder)
      self.input_reader = InputReader.create_input_reader(self.args.input_format, source_vocab)
      self.output_reader = InputReader.create_input_reader("text", target_vocab)
      self.input_reader.freeze()
      self.output_reader.freeze()
      self.read_data()
      return

    self.model_serializer = JSONSerializer()

    # Read in training and dev corpora
    input_vocab, output_vocab = None, None
    if self.args.input_vocab:
      input_vocab = Vocab(vocab_file=self.args.input_vocab)
    if self.args.output_vocab:
      output_vocab = Vocab(vocab_file=self.args.output_vocab)
    self.input_reader = InputReader.create_input_reader(self.args.input_format, input_vocab)
    self.output_reader = InputReader.create_input_reader("text", output_vocab)
    if self.args.input_vocab:
      self.input_reader.freeze()
    if self.args.output_vocab:
      self.output_reader.freeze()
    self.read_data()
    
    # Get layer sizes: replace by default if not specified
    for opt in ["input_word_embed_dim", "output_word_embed_dim", "output_state_dim", "output_mlp_hidden_dim",
                "encoder_hidden_dim", "attender_hidden_dim"]:
      if getattr(self.args, opt) is None:
        setattr(self.args, opt, self.args.default_layer_dim)

    self.input_word_emb_dim = self.args.input_word_embed_dim
    self.output_word_emb_dim = self.args.output_word_embed_dim
    self.output_state_dim = self.args.output_state_dim
    self.attender_hidden_dim = self.args.attender_hidden_dim
    self.output_mlp_hidden_dim = self.args.output_mlp_hidden_dim
    self.encoder_hidden_dim = self.args.encoder_hidden_dim

    self.input_embedder = Embedder.from_spec(self.args.input_format, len(self.input_reader.vocab),
                                             self.input_word_emb_dim, self.model)

    self.output_embedder = SimpleWordEmbedder(len(self.output_reader.vocab), self.output_word_emb_dim, self.model)

    self.encoder = Encoder.from_spec(self.args.encoder_type, self.args.encoder_layers,
                                     self.args.input_word_embed_dim, self.encoder_hidden_dim,
                                     self.model, self.args.residual_to_output)

    self.attender = StandardAttender(self.encoder_hidden_dim, self.output_state_dim, self.attender_hidden_dim,
                                     self.model)

    decoder_rnn = Decoder.rnn_from_spec(self.args.decoder_type, self.args.decoder_layers, self.encoder_hidden_dim,
                                        self.output_state_dim, self.model, self.args.residual_to_output)
    self.decoder = MlpSoftmaxDecoder(self.args.decoder_layers, self.encoder_hidden_dim, self.output_state_dim,
                                     self.output_mlp_hidden_dim, len(self.output_reader.vocab),
                                     self.model, decoder_rnn)

    self.translator = DefaultTranslator(self.input_embedder, self.encoder, self.attender, self.output_embedder, self.decoder)
    self.model_params = ModelParams(self.encoder, self.attender, self.decoder, self.input_reader.vocab.i2w,
                                    self.output_reader.vocab.i2w)



  def read_data(self):
    self.train_corpus_source = self.input_reader.read_file(self.args.train_source)
    self.train_corpus_target = self.output_reader.read_file(self.args.train_target)
    assert len(self.train_corpus_source) == len(self.train_corpus_target)
    self.total_train_sent = len(self.train_corpus_source)
    if self.args.eval_every == None:
      self.args.eval_every = self.total_train_sent

    self.input_reader.freeze()
    self.output_reader.freeze()

    self.dev_corpus_source = self.input_reader.read_file(self.args.dev_source)
    self.dev_corpus_target = self.output_reader.read_file(self.args.dev_target)
    assert len(self.dev_corpus_source) == len(self.dev_corpus_target)


  def run_epoch(self):
    self.logger.new_epoch()

    for batch_num, (src, tgt) in enumerate(zip(self.train_corpus_source, self.train_corpus_target)):

      # Loss calculation
      dy.renew_cg()
      loss = self.translator.calc_loss(src, tgt)
      self.logger.update_epoch_loss(src, tgt, loss.value())

      loss.backward()
      self.trainer.update(self.learning_scale)
      

      # Devel reporting
      if self.logger.report_train_process():

        self.logger.new_dev()
        for src, tgt in zip(self.dev_corpus_source, self.dev_corpus_target):
          dy.renew_cg()
          loss = self.translator.calc_loss(src, tgt).value()
          self.logger.update_dev_loss(tgt, loss)

        # Write out the model if it's the best one
        if self.logger.report_dev_and_check_model(self.args.model_file):
          self.model_serializer.save_to_file(self.args.model_file, self.model_params, self.model)
        else:
          # otherwise: learning rate decay / early stopping
          if self.args.lr_decay < 1.0:
            self.learning_scale *= self.args.lr_decay
            print('new learning rate: %s' % (self.learning_scale * self.args.learning_rate))
          if self.learning_scale * self.args.learning_rate < self.args.lr_threshold:
            print('Early stopping')
            self.early_stopping_reached = True
            
        self.trainer.update_epoch()

    return math.exp(self.logger.epoch_loss / self.logger.epoch_words), \
           math.exp(self.logger.dev_loss / self.logger.dev_words)


if __name__ == "__main__":
  parser = OptionParser()
  parser.add_task("train", general_options + options)
  args = parser.args_from_command_line("train", sys.argv[1:])
  print("Starting xnmt-train:\nArguments: %r" % (args))

  xnmt_trainer = XnmtTrainer(args)

  while not xnmt_trainer.early_stopping_reached:
    xnmt_trainer.run_epoch()<|MERGE_RESOLUTION|>--- conflicted
+++ resolved
@@ -73,10 +73,7 @@
       raise RuntimeError("illegal lr_decay, must satisfy: 0.0 < lr_decay <= 1.0")
     self.learning_scale = 1.0
     self.early_stopping_reached = False
-<<<<<<< HEAD
-
-=======
->>>>>>> e9601784
+
 
     # Create the model serializer
     self.create_model()
