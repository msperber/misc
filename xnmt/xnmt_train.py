# coding: utf-8
from __future__ import division

import argparse
import math
import sys
import dynet as dy
from embedder import *
from attender import *
from input import *
from encoder import *
from decoder import *
from translator import *
from model_params import *
from loss_tracker import *
from serializer import *
from options import Option, OptionParser, general_options, IntTuple
from operator import mul

'''
This will be the main class to perform training.
'''

options = [
  Option("dynet-mem", int, required=False),
  Option("dynet-gpu-ids", int, required=False),
  Option("eval_every", int, default_value=10000, force_flag=True),
  Option("batch_size", int, default_value=32, force_flag=True),
  Option("batch_strategy", default_value="src"),
  Option("train_src"),
  Option("train_trg"),
  Option("dev_src"),
  Option("dev_trg"),
  Option("max_src_len", int, required=False, help_str="Remove sentences from training/dev data that are longer than this on the source side"),
  Option("max_trg_len", int, required=False, help_str="Remove sentences from training/dev data that are longer than this on the target side"),
  Option("max_num_train_sents", int, required=False, help_str="Load only the first n sentences from the training data"),
  Option("model_file"),
  Option("pretrained_model_file", default_value="", help_str="Path of pre-trained model file"),
  Option("input_vocab", default_value="", help_str="Path of fixed input vocab file"),
  Option("output_vocab", default_value="", help_str="Path of fixed output vocab file"),
  Option("input_format", default_value="text", help_str="Format of input data: text/contvec"),
  Option("default_layer_dim", int, default_value=512, help_str="Default size to use for layers if not otherwise overridden"),
  Option("input_word_embed_dim", IntTuple, required=False),
  Option("output_word_embed_dim", int, required=False),
  Option("output_state_dim", int, required=False),
  Option("output_mlp_hidden_dim", int, required=False),
  Option("attender_hidden_dim", int, required=False),
  Option("attention_context_dim", int, required=False),
  Option("trainer", default_value="sgd"),
  Option("learning_rate", float, default_value=0.1),
  Option("lr_decay", float, default_value=1.0),
  Option("lr_threshold", float, default_value=1e-5),
  Option("eval_metrics", default_value="bleu"),
  Option("dropout", float, default_value=0.0),
  Option("encoder", dict, default_value={}),  
  Option("encoder.layers", int, default_value=1),
  Option("encoder.type", default_value="BiLSTM"),
  Option("encoder.input_dim", int, required=False),
  Option("decoder_type", default_value="LSTM"),
  Option("decoder_layers", int, default_value=2),
  Option("residual_to_output", bool, default_value=True,
         help_str="If using residual networks in the decoder, whether to add a residual connection to the output layer"),
  Option("neighbor_label_smoothing_weights", list, default_value=[]),  
]

class XnmtTrainer:
  def __init__(self, args):
    dy.renew_cg()

    self.args = args  # save for later
    self.model = dy.Model()

    if args.trainer.lower() == "sgd":
      self.trainer = dy.SimpleSGDTrainer(self.model, e0 = args.learning_rate)
    elif args.trainer.lower() == "adam":
      self.trainer = dy.AdamTrainer(self.model, alpha = args.learning_rate)
    else:
      raise RuntimeError("Unknown trainer {}".format(args.trainer))
    
    if args.lr_decay > 1.0 or args.lr_decay <= 0.0:
      raise RuntimeError("illegal lr_decay, must satisfy: 0.0 < lr_decay <= 1.0")
    self.learning_scale = 1.0
    self.early_stopping_reached = False


    # Create the model serializer
    self.create_model()
    # single mode
    if args.batch_size is None or args.batch_size == 1 or args.batch_strategy.lower() == 'none':
      print('Start training in non-minibatch mode...')
      self.logger = NonBatchLossTracker(args.eval_every, self.total_train_sent)

    # minibatch mode
    else:
      print('Start training in minibatch mode...')
      self.batcher = Batcher.select_batcher(args.batch_strategy)(args.batch_size)
      if args.input_format == "contvec":
        assert self.train_src[0].nparr.shape[1:] == self.input_embedder.emb_dim, "input embed dim is different size than expected"
        self.batcher.pad_token = np.zeros(self.input_embedder.emb_dim)
      self.train_src, self.train_trg = self.batcher.pack(self.train_src, self.train_trg)
      self.dev_src, self.dev_trg = self.batcher.pack(self.dev_src, self.dev_trg)
      self.logger = BatchLossTracker(args.eval_every, self.total_train_sent)

  def create_model(self):
    if self.args.pretrained_model_file:
      self.model_serializer = JSONSerializer()
      self.model_params = self.model_serializer.load_from_file(self.args.pretrained_model_file, self.model)
      src_vocab = Vocab(self.model_params.src_vocab)
      trg_vocab = Vocab(self.model_params.trg_vocab)
      self.encoder = self.model_params.encoder
      self.attender = self.model_params.attender
      self.decoder = self.model_params.decoder
      self.input_embedder = self.model_params.input_embedder
      self.output_embedder = self.model_params.output_embedder
<<<<<<< HEAD
      self.translator = DefaultTranslator(self.input_embedder, self.encoder, self.attender, 
                                          self.output_embedder, self.decoder)
      self.input_reader = InputReader.create_input_reader(self.args.input_format, src_vocab, self.args.input_word_embed_dim)
=======
      self.translator = self.model_params.translator
      self.input_reader = InputReader.create_input_reader(self.args.input_format, src_vocab)
>>>>>>> 0e034463
      self.output_reader = InputReader.create_input_reader("text", trg_vocab)
      self.input_reader.freeze()
      self.output_reader.freeze()
      self.read_data()
      return

    self.model_serializer = JSONSerializer()

    # Read in training and dev corpora
    input_vocab, output_vocab = None, None
    if self.args.input_vocab:
      input_vocab = Vocab(vocab_file=self.args.input_vocab)
    if self.args.output_vocab:
      output_vocab = Vocab(vocab_file=self.args.output_vocab)
    self.input_reader = InputReader.create_input_reader(self.args.input_format, input_vocab, self.args.input_word_embed_dim)
    self.output_reader = InputReader.create_input_reader("text", output_vocab)
    if self.args.input_vocab:
      self.input_reader.freeze()
    if self.args.output_vocab:
      self.output_reader.freeze()
    self.read_data()
    
    # Get layer sizes: replace by default if not specified
    for opt in ["input_word_embed_dim", "output_word_embed_dim", "output_state_dim",
                "output_mlp_hidden_dim", "attender_hidden_dim", "attention_context_dim"]:
      if getattr(self.args, opt) is None:
        setattr(self.args, opt, (self.args.default_layer_dim,) if opt=="input_word_embed_dim" else self.args.default_layer_dim)
    if getattr(self.args, "encoder") is None:
      self.args.encoder = {}
    self.args.encoder["default_layer_dim"] = self.args.default_layer_dim
    if "dropout" not in self.args.encoder: self.args.encoder["dropout"] = self.args.dropout
    if self.args.encoder.get("input_dim", None) is None: self.args.encoder["input_dim"] = reduce(mul, self.args.input_word_embed_dim, 1)

    self.input_word_emb_dim = self.args.input_word_embed_dim
    self.output_word_emb_dim = self.args.output_word_embed_dim
    self.output_state_dim = self.args.output_state_dim
    self.attender_hidden_dim = self.args.attender_hidden_dim
    self.attention_context_dim = self.args.attention_context_dim
    self.output_mlp_hidden_dim = self.args.output_mlp_hidden_dim

    self.input_embedder = Embedder.from_spec(self.args.input_format, len(self.input_reader.vocab),
                                             self.input_word_emb_dim, self.model)

    self.output_embedder = SimpleWordEmbedder(len(self.output_reader.vocab), self.output_word_emb_dim, self.model)

    self.encoder = Encoder.from_spec(self.args.encoder, self.model)

    self.attender = StandardAttender(self.attention_context_dim, self.output_state_dim, self.attender_hidden_dim,
                                     self.model)

    decoder_rnn = Decoder.rnn_from_spec(self.args.decoder_type, self.args.decoder_layers, self.output_word_emb_dim,
                                        self.output_state_dim, self.model, self.args.residual_to_output)
    self.decoder = MlpSoftmaxDecoder(self.args.decoder_layers, self.attention_context_dim, self.output_state_dim,
                                     self.output_mlp_hidden_dim, len(self.output_reader.vocab),
                                     self.model, self.output_word_emb_dim, self.args.dropout, decoder_rnn)

    self.translator = Translator.translator_from_spec(self.input_embedder, self.encoder, self.attender, 
                                                      self.output_embedder, self.decoder, self.args.neighbor_label_smoothing_weights)
    self.model_params = ModelParams(self.encoder, self.attender, self.decoder, self.input_reader.vocab.i2w,
                                    self.output_reader.vocab.i2w, self.input_embedder, self.output_embedder,
                                    self.translator)



  def read_data(self):
    self.train_src, self.train_trg = \
        self.remove_long_sents(self.input_reader.read_file(self.args.train_src, max_num=self.args.max_num_train_sents),
                               self.output_reader.read_file(self.args.train_trg, max_num=self.args.max_num_train_sents),
                               self.args.max_src_len, self.args.max_trg_len,
                               )
    assert len(self.train_src) == len(self.train_trg)
    self.total_train_sent = len(self.train_src)
    if self.args.eval_every == None:
      self.args.eval_every = self.total_train_sent

    self.input_reader.freeze()
    self.output_reader.freeze()

    self.dev_src, self.dev_trg = \
        self.remove_long_sents(self.input_reader.read_file(self.args.dev_src),
                               self.output_reader.read_file(self.args.dev_trg),
                               self.args.max_src_len, self.args.max_trg_len,
                               )
    assert len(self.dev_src) == len(self.dev_trg)
  
  def remove_long_sents(self, src_sents, trg_sents, max_src_len, max_trg_len):
    filtered_src_sents, filtered_trg_sents = [], []
    for src_sent, trg_sent in zip(src_sents, trg_sents):
      if (max_src_len is None or len(src_sent) <= max_src_len) and (max_trg_len is None or len(trg_sent) <= max_trg_len):
        filtered_src_sents.append(src_sent)
        filtered_trg_sents.append(trg_sent)
    if max_src_len or max_trg_len:
      print("> removed %s out of %s sentences that were too long." % (len(src_sents)-len(filtered_src_sents),len(src_sents)))
    return filtered_src_sents, filtered_trg_sents

  def run_epoch(self):
    self.logger.new_epoch()

    self.translator.set_train(True)
    for batch_num, (src, trg) in enumerate(zip(self.train_src, self.train_trg)):

      # Loss calculation
      dy.renew_cg()
      loss = self.translator.calc_loss(src, trg)
      self.logger.update_epoch_loss(src, trg, loss.value())

      loss.backward()
      self.trainer.update(self.learning_scale)
      

      # Devel reporting
      self.logger.report_train_process()
      if self.logger.should_report_dev():
        self.translator.set_train(False)
        self.logger.new_dev()
        for src, trg in zip(self.dev_src, self.dev_trg):
          dy.renew_cg()
          loss = self.translator.calc_loss(src, trg).value()
          self.logger.update_dev_loss(trg, loss)

        # Write out the model if it's the best one
        if self.logger.report_dev_and_check_model(self.args.model_file):
          self.model_serializer.save_to_file(self.args.model_file, self.model_params, self.model)
        else:
          # otherwise: learning rate decay / early stopping
          if self.args.lr_decay < 1.0:
            self.learning_scale *= self.args.lr_decay
            print('new learning rate: %s' % (self.learning_scale * self.args.learning_rate))
          if self.learning_scale * self.args.learning_rate < self.args.lr_threshold:
            print('Early stopping')
            self.early_stopping_reached = True
            
        self.trainer.update_epoch()
        self.translator.set_train(True)

    return math.exp(self.logger.epoch_loss / self.logger.epoch_words), \
           math.exp(self.logger.dev_loss / self.logger.dev_words)


if __name__ == "__main__":
  parser = OptionParser()
  parser.add_task("train", general_options + options)
  args = parser.args_from_command_line("train", sys.argv[1:])
  print("Starting xnmt-train:\nArguments: %r" % (args))

  xnmt_trainer = XnmtTrainer(args)

  while not xnmt_trainer.early_stopping_reached:
    xnmt_trainer.run_epoch()<|MERGE_RESOLUTION|>--- conflicted
+++ resolved
@@ -112,14 +112,8 @@
       self.decoder = self.model_params.decoder
       self.input_embedder = self.model_params.input_embedder
       self.output_embedder = self.model_params.output_embedder
-<<<<<<< HEAD
-      self.translator = DefaultTranslator(self.input_embedder, self.encoder, self.attender, 
-                                          self.output_embedder, self.decoder)
+      self.translator = self.model_params.translator
       self.input_reader = InputReader.create_input_reader(self.args.input_format, src_vocab, self.args.input_word_embed_dim)
-=======
-      self.translator = self.model_params.translator
-      self.input_reader = InputReader.create_input_reader(self.args.input_format, src_vocab)
->>>>>>> 0e034463
       self.output_reader = InputReader.create_input_reader("text", trg_vocab)
       self.input_reader.freeze()
       self.output_reader.freeze()
