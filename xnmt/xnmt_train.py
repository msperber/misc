from __future__ import division

import argparse
import math
import sys
import dynet as dy
import six
from embedder import *
from attender import *
from input import *
from encoder import *
from decoder import *
from translator import *
from retriever import *
from serialize_container import *
from training_corpus import *
from loss_tracker import *
from options import Option, OptionParser, general_options, IntTuple
from operator import mul
from preproc import SentenceFilterer
from options import Option, OptionParser, general_options
import model_globals
import serializer
import xnmt_decode
import xnmt_evaluate
from evaluator import PPLScore
from tee import Tee
'''
This will be the main class to perform training.
'''

options = [
  Option("dynet-mem", int, required=False),
  Option("dynet-gpu-ids", int, required=False),
  Option("dev_every", int, default_value=0, force_flag=True, help_str="dev checkpoints every n sentences (0 for only after epoch)"),
  Option("batch_size", int, default_value=32, force_flag=True),
  Option("batch_strategy", default_value="src"),
  Option("training_corpus"),
  Option("corpus_parser"),
#  Option("train_filters", list, required=False, help_str="Specify filtering criteria for the training data"),
#  Option("dev_filters", list, required=False, help_str="Specify filtering criteria for the development data"),
  Option("model_file"),
  Option("save_num_checkpoints", int, default_value=1, help_str="Save recent n best checkpoints"),
  Option("pretrained_model_file", default_value="", help_str="Path of pre-trained model file"),
  Option("src_format", default_value="text", help_str="Format of input data: text/contvec"),
  Option("default_layer_dim", int, default_value=512, help_str="Default size to use for layers if not otherwise overridden"),
  Option("input_word_embed_dim", IntTuple, required=False),
  Option("output_word_embed_dim", int, required=False),
  Option("output_state_dim", int, required=False),
  Option("output_mlp_hidden_dim", int, required=False),
  Option("attender_hidden_dim", int, required=False),
  Option("attention_context_dim", int, required=False),
  Option("trainer", default_value="sgd"),
  Option("learning_rate", float, default_value=0.1),
  Option("lr_decay", float, default_value=1.0),
  Option("lr_decay_times", int, default_value=3, help_str="Early stopping after decaying learning rate a certain number of times"),
  Option("attempts_before_lr_decay", int, default_value=1, help_str="apply LR decay after dev scores haven't improved over this many checkpoints"),
  Option("dev_metrics", default_value="", help_str="Comma-separated list of evaluation metrics (bleu/wer/cer)"),
  Option("schedule_metric", default_value="ppl", help_str="determine learning schedule based on this dev_metric (ppl/bleu/wer/cer)"),
  Option("restart_trainer", bool, default_value=False, help_str="Restart trainer (useful for Adam) and revert weights to best dev checkpoint when applying LR decay (https://arxiv.org/pdf/1706.09733.pdf)"),
  Option("reload_between_epochs", bool, default_value=False, help_str="Reload train data between epochs (useful when sampling from train data, or with noisy input data via an external tool"),
  Option("dropout", float, default_value=0.0),
  Option("weight_noise", float, default_value=0.0), # TODO:
  Option("subsample_epoch", int, default_value=-1, 
         help_str="For each epoch, choose this many sentences at random (useful to train on large data while not keeping all in memory)"), # TODO:
  Option("model", dict, default_value={}),  
]

class XnmtTrainer:
  def __init__(self, args, output=None):
    dy.renew_cg()

    self.args = args
    self.output = output
    model_globals.model_globals["dynet_param_collection"] = model_globals.PersistentParamCollection(self.args.model_file, self.args.save_num_checkpoints)

    self.trainer = self.dynet_trainer_for_args(args)
    
    if args.lr_decay > 1.0 or args.lr_decay <= 0.0:
      raise RuntimeError("illegal lr_decay, must satisfy: 0.0 < lr_decay <= 1.0")
    self.learning_scale = 1.0
    self.num_times_lr_decayed = 0
    self.early_stopping_reached = False
    self.cur_attempt = 0
    
    self.evaluators = [s.lower() for s in self.args.dev_metrics.split(",") if s.strip()!=""]
    if self.args.schedule_metric.lower() not in self.evaluators:
              self.evaluators.append(self.args.schedule_metric.lower())
    if "ppl" not in self.evaluators: self.evaluators.append("ppl")

    # Initialize the serializer
    self.model_serializer = serializer.YamlSerializer()

    if self.args.pretrained_model_file:
      self.load_corpus_and_model()
    else:
      self.create_corpus_and_model()

    # single mode
    if not self.is_batch_mode():
      print('Start training in non-minibatch mode...')
      self.logger = NonBatchLossTracker(args.dev_every, self.total_train_sent)
      self.train_src, self.train_trg = \
          self.training_corpus.train_src_data, self.training_corpus.train_trg_data
      self.dev_src, self.dev_trg = \
          self.training_corpus.dev_src_data, self.training_corpus.dev_trg_data

    # minibatch mode
    else:
      print('Start training in minibatch mode...')
      self.batcher = Batcher.select_batcher(args.batch_strategy)(args.batch_size)
      if args.src_format == "contvec":
        assert self.train_src[0].nparr.shape[1] == self.src_embedder.emb_dim, "input embed dim is different size than expected"
        self.batcher.pad_token = np.zeros(self.src_embedder.emb_dim)
      self.pack_batches()
      self.logger = BatchLossTracker(args.dev_every, self.total_train_sent)
  def is_batch_mode(self):
    return not (self.args.batch_size is None or self.args.batch_size == 1 or self.args.batch_strategy.lower() == 'none')
  def pack_batches(self):
    self.train_src, self.train_trg = \
      self.batcher.pack(self.training_corpus.train_src_data, self.training_corpus.train_trg_data)
    self.dev_src, self.dev_trg = \
      self.batcher.pack(self.training_corpus.dev_src_data, self.training_corpus.dev_trg_data)

  def dynet_trainer_for_args(self, args):
    if args.trainer.lower() == "sgd":
      trainer = dy.SimpleSGDTrainer(model_globals.get("dynet_param_collection").param_col, e0 = args.learning_rate)
    elif args.trainer.lower() == "adam":
      trainer = dy.AdamTrainer(model_globals.get("dynet_param_collection").param_col, alpha = args.learning_rate)
    else:
      raise RuntimeError("Unknown trainer {}".format(args.trainer))
    return trainer

  def create_corpus_and_model(self):
    self.training_corpus = self.model_serializer.initialize_object(self.args.training_corpus)
    self.corpus_parser = self.model_serializer.initialize_object(self.args.corpus_parser)
    self.corpus_parser.read_training_corpus(self.training_corpus)
    self.total_train_sent = len(self.training_corpus.train_src_data)
    context={"corpus_parser" : self.corpus_parser, "training_corpus":self.training_corpus}
<<<<<<< HEAD
    model_globals.params["default_layer_dim"] = self.args.default_layer_dim
    model_globals.params["dropout"] = self.args.dropout
    model_globals.params["weight_noise"] = self.args.weight_noise
=======
    model_globals.model_globals["default_layer_dim"] = self.args.default_layer_dim
    model_globals.model_globals["dropout"] = self.args.dropout
>>>>>>> b0ad5eb8
    self.model = self.model_serializer.initialize_object(self.args.model, context)
  
  def load_corpus_and_model(self):
    self.training_corpus = self.model_serializer.initialize_object(self.args.training_corpus)
    corpus_parser, model, my_model_globals = self.model_serializer.load_from_file(self.args.pretrained_model_file, model_globals.get("dynet_param_collection"))
    self.corpus_parser = self.model_serializer.initialize_object(corpus_parser)
    self.corpus_parser.read_training_corpus(self.training_corpus)
    model_globals.model_globals = my_model_globals
    self.total_train_sent = len(self.training_corpus.train_src_data)
    context={"corpus_parser" : self.corpus_parser, "training_corpus":self.training_corpus}
    self.model = self.model_serializer.initialize_object(model, context)
    model_globals.get("dynet_param_collection").load_from_data_file(self.args.pretrained_model_file + '.data')
    
    
#  def read_data(self):
#    train_filters = SentenceFilterer.from_spec(self.args.train_filters)
#    self.train_src, self.train_trg = \
#        self.filter_sents(self.src_reader.read_file(self.args.train_src, max_num=self.args.max_num_train_sents),
#                          self.trg_reader.read_file(self.args.train_trg, max_num=self.args.max_num_train_sents),
#                          train_filters)
#    assert len(self.train_src) == len(self.train_trg)
#    self.total_train_sent = len(self.train_src)
#    if self.args.dev_every == None:
#      self.args.dev_every = self.total_train_sent
#
#    self.src_reader.freeze()
#    self.trg_reader.freeze()
#
#    dev_filters = SentenceFilterer.from_spec(self.args.dev_filters)
#    self.dev_src, self.dev_trg = \
#        self.filter_sents(self.src_reader.read_file(self.args.dev_src),
#                          self.trg_reader.read_file(self.args.dev_trg),
#                          dev_filters)
#    assert len(self.dev_src) == len(self.dev_trg)
  
#  def filter_sents(self, src_sents, trg_sents, my_filters):
#    if len(my_filters) == 0:
#      return src_sents, trg_sents
#    filtered_src_sents, filtered_trg_sents = [], []
#    for src_sent, trg_sent in zip(src_sents, trg_sents):
#      if all([my_filter.keep((src_sent,trg_sent)) for my_filter in my_filters]):
#        filtered_src_sents.append(src_sent)
#        filtered_trg_sents.append(trg_sent)
#    print("> removed %s out of %s sentences that didn't pass filters." % (len(src_sents)-len(filtered_src_sents),len(src_sents)))
#    return filtered_src_sents, filtered_trg_sents

  def run_epoch(self):
    self.logger.new_epoch()
    
    if self.args.reload_between_epochs:
      print("Reloading training data..")
      self.corpus_parser.read_training_corpus(self.training_corpus)
      if self.is_batch_mode():
        self.pack_batches()

    self.model.set_train(True)
    for batch_num, (src, trg) in enumerate(zip(self.train_src, self.train_trg)):

      # Loss calculation
      dy.renew_cg()
      loss = self.model.calc_loss(src, trg)
      self.logger.update_epoch_loss(src, trg, loss.value())

      loss.backward()
      self.trainer.update(self.learning_scale)
      

      # Devel reporting
      self.logger.report_train_process()
      if self.logger.should_report_dev():
        self.model.set_train(False)
        self.logger.new_dev()
        trg_words_cnt, ppl_score = self.compute_dev_ppl()
        schedule_metric = self.args.schedule_metric.lower()
        
        eval_scores = {"ppl" : ppl_score}
        if filter(lambda e: e!="ppl", self.evaluators):
          self.decode_args.src_file = self.training_corpus.dev_src
          out_file = self.args.model_file + ".dev_hyp"
          out_file_ref = self.args.model_file + ".dev_ref"
          self.decode_args.trg_file = out_file
          xnmt_decode.xnmt_decode(self.decode_args, model_elements=(self.corpus_parser, self.model))
          output_processor = xnmt_decode.output_processor_for_spec(self.decode_args.post_process)
          processed = []
          with io.open(self.training_corpus.dev_trg, encoding='utf-8') as fin:
            for line in fin:
              processed.append(output_processor.words_to_string(line.strip().split()) + u"\n")
          with io.open(out_file_ref, 'wt', encoding='utf-8') as fout:
            for line in processed:
              fout.write(line)
          self.evaluate_args.hyp_file = out_file
          self.evaluate_args.ref_file = out_file_ref
          for evaluator in self.evaluators:
            if evaluator=="ppl": continue
            self.evaluate_args.evaluator = evaluator
            eval_score = xnmt_evaluate.xnmt_evaluate(self.evaluate_args)
            eval_scores[evaluator] = eval_score
        if schedule_metric == "ppl":
          self.logger.set_dev_score(trg_words_cnt, ppl_score)
        else:
          self.logger.set_dev_score(trg_words_cnt, eval_scores[schedule_metric])

        print("> Checkpoint")
        # print previously computed metrics
        for metric in self.evaluators:
          if metric != schedule_metric:
            self.logger.report_auxiliary_score(eval_scores[metric])
        # Write out the model if it's the best one
        if self.logger.report_dev_and_check_model(self.args.model_file):
          self.model_serializer.save_to_file(self.args.model_file,
                                             SerializeContainer(self.corpus_parser, self.model, model_globals.model_globals),
                                             model_globals.get("dynet_param_collection"))
          self.cur_attempt = 0
        else:
          # otherwise: learning rate decay / early stopping
          self.cur_attempt += 1
          if self.args.lr_decay < 1.0 and self.cur_attempt >= self.args.attempts_before_lr_decay:
            self.num_times_lr_decayed += 1
            if self.num_times_lr_decayed > self.args.lr_decay_times:
              print('  Early stopping')
              self.early_stopping_reached = True
            else:
              self.learning_scale *= self.args.lr_decay
              print('  new learning rate: %s' % (self.learning_scale * self.args.learning_rate))
              if self.args.restart_trainer:
                print('  restarting trainer and reverting learned weights to best checkpoint..')
                self.trainer = self.dynet_trainer_for_args(self.args)
                model_globals.get("dynet_param_collection").revert_to_best_model()
                
            
        self.trainer.update_epoch()
        self.model.set_train(True)


  def compute_dev_ppl(self):
    ppl_sum = 0.0
    trg_words_cnt = 0
    for src, trg in zip(self.dev_src, self.dev_trg):
      dy.renew_cg()
      ppl_sum += self.model.calc_loss(src, trg).value()
      trg_words_cnt += self.logger.count_trg_words(trg)
    return trg_words_cnt, PPLScore(math.exp(ppl_sum / trg_words_cnt))

if __name__ == "__main__":
  parser = OptionParser()
  parser.add_task("train", general_options + options)
  args = parser.args_from_command_line("train", sys.argv[1:])
  print("Starting xnmt-train:\nArguments: %r" % (args))

  xnmt_trainer = XnmtTrainer(args)

  while not xnmt_trainer.early_stopping_reached:
    xnmt_trainer.run_epoch()<|MERGE_RESOLUTION|>--- conflicted
+++ resolved
@@ -137,14 +137,9 @@
     self.corpus_parser.read_training_corpus(self.training_corpus)
     self.total_train_sent = len(self.training_corpus.train_src_data)
     context={"corpus_parser" : self.corpus_parser, "training_corpus":self.training_corpus}
-<<<<<<< HEAD
-    model_globals.params["default_layer_dim"] = self.args.default_layer_dim
-    model_globals.params["dropout"] = self.args.dropout
-    model_globals.params["weight_noise"] = self.args.weight_noise
-=======
     model_globals.model_globals["default_layer_dim"] = self.args.default_layer_dim
     model_globals.model_globals["dropout"] = self.args.dropout
->>>>>>> b0ad5eb8
+    model_globals.model_globals["weight_noise"] = self.args.weight_noise
     self.model = self.model_serializer.initialize_object(self.args.model, context)
   
   def load_corpus_and_model(self):
