from __future__ import division

import argparse
import math
import sys
import dynet as dy
from embedder import *
from attender import *
from input import *
from encoder import *
from decoder import *
from translator import *
from model_params import *
from loss_tracker import *
from serializer import *
<<<<<<< HEAD
from options import Option, OptionParser, general_options, IntTuple
from operator import mul
=======
from preproc import SentenceFilterer
from options import Option, OptionParser, general_options
>>>>>>> 7acda470

'''
This will be the main class to perform training.
'''

options = [
  Option("dynet-mem", int, required=False),
  Option("dynet-gpu-ids", int, required=False),
  Option("eval_every", int, default_value=10000, force_flag=True),
  Option("batch_size", int, default_value=32, force_flag=True),
  Option("batch_strategy", default_value="src"),
  Option("train_src"),
  Option("train_trg"),
  Option("dev_src"),
  Option("dev_trg"),
  Option("train_filters", list, required=False, help_str="Specify filtering criteria for the training data"),
  Option("dev_filters", list, required=False, help_str="Specify filtering criteria for the development data"),
  Option("max_src_len", int, required=False, help_str="Remove sentences from training/dev data that are longer than this on the source side"),
  Option("max_trg_len", int, required=False, help_str="Remove sentences from training/dev data that are longer than this on the target side"),
  Option("max_num_train_sents", int, required=False, help_str="Load only the first n sentences from the training data"),
  Option("max_num_dev_sents", int, required=False, help_str="Load only the first n sentences from the dev data"),
  Option("model_file"),
  Option("pretrained_model_file", default_value="", help_str="Path of pre-trained model file"),
  Option("input_vocab", default_value="", help_str="Path of fixed input vocab file"),
  Option("output_vocab", default_value="", help_str="Path of fixed output vocab file"),
  Option("input_format", default_value="text", help_str="Format of input data: text/contvec"),
  Option("default_layer_dim", int, default_value=512, help_str="Default size to use for layers if not otherwise overridden"),
  Option("input_word_embed_dim", IntTuple, required=False),
  Option("output_word_embed_dim", int, required=False),
  Option("output_state_dim", int, required=False),
  Option("output_mlp_hidden_dim", int, required=False),
  Option("attender_hidden_dim", int, required=False),
  Option("attention_context_dim", int, required=False),
  Option("trainer", default_value="sgd"),
  Option("learning_rate", float, default_value=0.1),
  Option("lr_decay", float, default_value=1.0),
  Option("lr_threshold", float, default_value=1e-5),
  Option("eval_metrics", default_value="bleu"),
  Option("dropout", float, default_value=0.0),
  Option("encoder", dict, default_value={}),  
  Option("encoder.type", default_value="BiLSTM"),
  Option("encoder.input_dim", int, required=False),
  Option("decoder_type", default_value="LSTM"),
  Option("decoder_layers", int, default_value=2),
  Option("residual_to_output", bool, default_value=True,
         help_str="If using residual networks in the decoder, whether to add a residual connection to the output layer"),
  Option("neighbor_label_smoothing_weights", list, default_value=[]),  
]

class XnmtTrainer:
  def __init__(self, args):
    dy.renew_cg()

    self.args = args  # save for later
    self.model = dy.Model()

    if args.trainer.lower() == "sgd":
      self.trainer = dy.SimpleSGDTrainer(self.model, e0 = args.learning_rate)
    elif args.trainer.lower() == "adam":
      self.trainer = dy.AdamTrainer(self.model, alpha = args.learning_rate)
    else:
      raise RuntimeError("Unknown trainer {}".format(args.trainer))
    
    if args.lr_decay > 1.0 or args.lr_decay <= 0.0:
      raise RuntimeError("illegal lr_decay, must satisfy: 0.0 < lr_decay <= 1.0")
    self.learning_scale = 1.0
    self.early_stopping_reached = False


    # Create the model serializer
    self.create_model()
    # single mode
    if args.batch_size is None or args.batch_size == 1 or args.batch_strategy.lower() == 'none':
      print('Start training in non-minibatch mode...')
      self.logger = NonBatchLossTracker(args.eval_every, self.total_train_sent)

    # minibatch mode
    else:
      print('Start training in minibatch mode...')
      self.batcher = Batcher.select_batcher(args.batch_strategy)(args.batch_size)
      if args.input_format == "contvec":
        assert self.train_src[0].nparr.shape[1:] == self.input_embedder.emb_dim, "input embed dim is different size than expected"
        self.batcher.pad_token = np.zeros(self.input_embedder.emb_dim)
      self.train_src, self.train_trg = self.batcher.pack(self.train_src, self.train_trg)
      self.dev_src, self.dev_trg = self.batcher.pack(self.dev_src, self.dev_trg)
      self.logger = BatchLossTracker(args.eval_every, self.total_train_sent)

  def create_model(self):
    if self.args.pretrained_model_file:
      self.model_serializer = JSONSerializer()
      self.model_params = self.model_serializer.load_from_file(self.args.pretrained_model_file, self.model)
      src_vocab = Vocab(self.model_params.src_vocab)
      trg_vocab = Vocab(self.model_params.trg_vocab)
      self.encoder = self.model_params.encoder
      self.attender = self.model_params.attender
      self.decoder = self.model_params.decoder
      self.input_embedder = self.model_params.input_embedder
      self.output_embedder = self.model_params.output_embedder
      self.translator = DefaultTranslator(self.model_params.input_embedder, self.model_params.encoder, self.model_params.attender, self.model_params.output_embedder, self.model_params.decoder) 
      self.input_reader = InputReader.create_input_reader(self.args.input_format, src_vocab, self.model_params.input_embedder.emb_dim)
      self.output_reader = InputReader.create_input_reader("text", trg_vocab)
      self.input_reader.freeze()
      self.output_reader.freeze()
      self.read_data()
      return

    self.model_serializer = JSONSerializer()

    # Read in training and dev corpora
    input_vocab, output_vocab = None, None
    if self.args.input_vocab:
      input_vocab = Vocab(vocab_file=self.args.input_vocab)
    if self.args.output_vocab:
      output_vocab = Vocab(vocab_file=self.args.output_vocab)
    self.input_reader = InputReader.create_input_reader(self.args.input_format, input_vocab, self.args.input_word_embed_dim)
    self.output_reader = InputReader.create_input_reader("text", output_vocab)
    if self.args.input_vocab:
      self.input_reader.freeze()
    if self.args.output_vocab:
      self.output_reader.freeze()
    self.read_data()
    
    # Get layer sizes: replace by default if not specified
    for opt in ["input_word_embed_dim", "output_word_embed_dim", "output_state_dim",
                "output_mlp_hidden_dim", "attender_hidden_dim", "attention_context_dim"]:
      if getattr(self.args, opt) is None:
        setattr(self.args, opt, (self.args.default_layer_dim,) if opt=="input_word_embed_dim" else self.args.default_layer_dim)
    if getattr(self.args, "encoder") is None:
      self.args.encoder = {}
    if self.args.encoder.get("input_dim", None) is None: self.args.encoder["input_dim"] = reduce(mul, self.args.input_word_embed_dim, 1)

    self.input_word_emb_dim = self.args.input_word_embed_dim
    self.output_word_emb_dim = self.args.output_word_embed_dim
    self.output_state_dim = self.args.output_state_dim
    self.attender_hidden_dim = self.args.attender_hidden_dim
    self.attention_context_dim = self.args.attention_context_dim
    self.output_mlp_hidden_dim = self.args.output_mlp_hidden_dim

    self.input_embedder = Embedder.from_spec(self.args.input_format, len(self.input_reader.vocab),
                                             self.input_word_emb_dim, self.model)

    self.output_embedder = SimpleWordEmbedder(len(self.output_reader.vocab), self.output_word_emb_dim, self.model)

    global_train_params = {"dropout" : self.args.dropout, "default_layer_dim":self.args.default_layer_dim}
    self.encoder = Encoder.from_spec(self.args.encoder, global_train_params, self.model)

    self.attender = StandardAttender(self.attention_context_dim, self.output_state_dim, self.attender_hidden_dim,
                                     self.model)

    self.decoder = MlpSoftmaxDecoder(self.args.decoder_layers, self.attention_context_dim,
                                     self.output_state_dim, self.output_mlp_hidden_dim,
                                     len(self.output_reader.vocab), self.model, self.output_word_emb_dim,
                                     self.args.dropout, self.args.decoder_type, self.args.residual_to_output)

    self.translator = Translator.translator_from_spec(self.input_embedder, self.encoder, self.attender, 
                                                      self.output_embedder, self.decoder, self.args.neighbor_label_smoothing_weights)
    self.model_params = ModelParams(self.encoder, self.attender, self.decoder, self.input_reader.vocab.i2w,
                                    self.output_reader.vocab.i2w, self.input_embedder, self.output_embedder,
                                    self.translator)



  def read_data(self):
    train_filters = SentenceFilterer.from_spec(self.args.train_filters)
    self.train_src, self.train_trg = \
        self.filter_sents(self.input_reader.read_file(self.args.train_src, max_num=self.args.max_num_train_sents),
                          self.output_reader.read_file(self.args.train_trg, max_num=self.args.max_num_train_sents),
                          train_filters)
    assert len(self.train_src) == len(self.train_trg)
    self.total_train_sent = len(self.train_src)
    if self.args.eval_every == None:
      self.args.eval_every = self.total_train_sent

    self.input_reader.freeze()
    self.output_reader.freeze()

    dev_filters = SentenceFilterer.from_spec(self.args.dev_filters)
    self.dev_src, self.dev_trg = \
<<<<<<< HEAD
        self.remove_long_sents(self.input_reader.read_file(self.args.dev_src, max_num=self.args.max_num_dev_sents),
                               self.output_reader.read_file(self.args.dev_trg, max_num=self.args.max_num_dev_sents),
                               self.args.max_src_len, self.args.max_trg_len,
                               )
=======
        self.filter_sents(self.input_reader.read_file(self.args.dev_src),
                          self.output_reader.read_file(self.args.dev_trg),
                          dev_filters)
>>>>>>> 7acda470
    assert len(self.dev_src) == len(self.dev_trg)
  
  def filter_sents(self, src_sents, trg_sents, my_filters):
    if len(my_filters) == 0:
      return src_sents, trg_sents
    filtered_src_sents, filtered_trg_sents = [], []
    for src_sent, trg_sent in zip(src_sents, trg_sents):
      if all([my_filter.keep((src_sent,trg_sent)) for my_filter in my_filters]):
        filtered_src_sents.append(src_sent)
        filtered_trg_sents.append(trg_sent)
    print("> removed %s out of %s sentences that didn't pass filters." % (len(src_sents)-len(filtered_src_sents),len(src_sents)))
    return filtered_src_sents, filtered_trg_sents

  def run_epoch(self):
    self.logger.new_epoch()

    self.translator.set_train(True)
    for batch_num, (src, trg) in enumerate(zip(self.train_src, self.train_trg)):

      # Loss calculation
      dy.renew_cg()
      loss = self.translator.calc_loss(src, trg)
      self.logger.update_epoch_loss(src, trg, loss.value())

      loss.backward()
      self.trainer.update(self.learning_scale)
      

      # Devel reporting
      self.logger.report_train_process()
      if self.logger.should_report_dev():
        self.translator.set_train(False)
        self.logger.new_dev()
        for src, trg in zip(self.dev_src, self.dev_trg):
          dy.renew_cg()
          loss = self.translator.calc_loss(src, trg).value()
          self.logger.update_dev_loss(trg, loss)

        # Write out the model if it's the best one
        if self.logger.report_dev_and_check_model(self.args.model_file):
          self.model_serializer.save_to_file(self.args.model_file, self.model_params, self.model)
        else:
          # otherwise: learning rate decay / early stopping
          if self.args.lr_decay < 1.0:
            self.learning_scale *= self.args.lr_decay
            print('new learning rate: %s' % (self.learning_scale * self.args.learning_rate))
          if self.learning_scale * self.args.learning_rate < self.args.lr_threshold:
            print('Early stopping')
            self.early_stopping_reached = True
            
        self.trainer.update_epoch()
        self.translator.set_train(True)

    return math.exp(self.logger.epoch_loss / self.logger.epoch_words), \
           math.exp(self.logger.dev_loss / self.logger.dev_words)


if __name__ == "__main__":
  parser = OptionParser()
  parser.add_task("train", general_options + options)
  args = parser.args_from_command_line("train", sys.argv[1:])
  print("Starting xnmt-train:\nArguments: %r" % (args))

  xnmt_trainer = XnmtTrainer(args)

  while not xnmt_trainer.early_stopping_reached:
    xnmt_trainer.run_epoch()<|MERGE_RESOLUTION|>--- conflicted
+++ resolved
@@ -13,13 +13,10 @@
 from model_params import *
 from loss_tracker import *
 from serializer import *
-<<<<<<< HEAD
 from options import Option, OptionParser, general_options, IntTuple
 from operator import mul
-=======
 from preproc import SentenceFilterer
 from options import Option, OptionParser, general_options
->>>>>>> 7acda470
 
 '''
 This will be the main class to perform training.
@@ -198,16 +195,9 @@
 
     dev_filters = SentenceFilterer.from_spec(self.args.dev_filters)
     self.dev_src, self.dev_trg = \
-<<<<<<< HEAD
-        self.remove_long_sents(self.input_reader.read_file(self.args.dev_src, max_num=self.args.max_num_dev_sents),
-                               self.output_reader.read_file(self.args.dev_trg, max_num=self.args.max_num_dev_sents),
-                               self.args.max_src_len, self.args.max_trg_len,
-                               )
-=======
-        self.filter_sents(self.input_reader.read_file(self.args.dev_src),
-                          self.output_reader.read_file(self.args.dev_trg),
+        self.filter_sents(self.input_reader.read_file(self.args.dev_src, max_num=self.args.max_num_dev_sents),
+                          self.output_reader.read_file(self.args.dev_trg, max_num=self.args.max_num_dev_sents),
                           dev_filters)
->>>>>>> 7acda470
     assert len(self.dev_src) == len(self.dev_trg)
   
   def filter_sents(self, src_sents, trg_sents, my_filters):
