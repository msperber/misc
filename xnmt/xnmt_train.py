--- conflicted
+++ resolved
@@ -142,13 +142,7 @@
         setattr(self.args, opt, (self.args.default_layer_dim,) if opt=="input_word_embed_dim" else self.args.default_layer_dim)
     if getattr(self.args, "encoder") is None:
       self.args.encoder = {}
-<<<<<<< HEAD
-    self.args.encoder["default_layer_dim"] = self.args.default_layer_dim
-    if "dropout" not in self.args.encoder: self.args.encoder["dropout"] = self.args.dropout
     if self.args.encoder.get("input_dim", None) is None: self.args.encoder["input_dim"] = reduce(mul, self.args.input_word_embed_dim, 1)
-=======
-    if self.args.encoder.get("input_dim", None) is None: self.args.encoder["input_dim"] = self.args.input_word_embed_dim
->>>>>>> 965353b8
 
     self.input_word_emb_dim = self.args.input_word_embed_dim
     self.output_word_emb_dim = self.args.output_word_embed_dim
