# coding: utf-8
from __future__ import division

import argparse
import math
import sys
import dynet as dy
from embedder import *
from attender import *
from input import *
from encoder import *
from decoder import *
from translator import *
from model_params import *
from logger import *
from serializer import *
from options import Option, OptionParser, general_options

'''
This will be the main class to perform training.
'''

options = [
  Option("eval_every", int, default_value=1000, force_flag=True),
  Option("batch_size", int, default_value=32, force_flag=True),
  Option("batch_strategy", default_value="src"),
  Option("train_source"),
  Option("train_target"),
  Option("dev_source"),
  Option("dev_target"),
  Option("model_file"),
  Option("pretrained_model_file", default_value="", help="path of pre-trained model file"),
  Option("input_format", default_value="text", help="format of input data: text/contvec"),
  Option("input_word_embed_dim", int, default_value=67),
  Option("output_word_embed_dim", int, default_value=67),
  Option("output_state_dim", int, default_value=67),
  Option("attender_hidden_dim", int, default_value=67),
  Option("output_mlp_hidden_dim", int, default_value=67),
  Option("encoder_hidden_dim", int, default_value=64),
  Option("trainer", default_value="sgd"),
  Option("eval_metrics", default_value="bleu"),
  Option("encoder_layers", int, default_value=2),
  Option("decoder_layers", int, default_value=2),
  Option("encoder_type", default_value="BiLSTM"),
  Option("decoder_type", default_value="LSTM"),
  Option("residual_to_output", bool, default_value=True,
         help="If using residual networks, whether to add a residual connection to the output layer"),
]

class XnmtTrainer:
  def __init__(self, args):
    dy.renew_cg()

    self.args = args  # save for later

    self.model = dy.Model()

    if args.trainer.lower() == "sgd":
      self.trainer = dy.SimpleSGDTrainer(self.model)
    elif args.trainer.lower() == "adam":
      self.trainer = dy.AdamTrainer(self.model)
    else:
      raise RuntimeError("Unkonwn trainer {}".format(args.trainer))

    encoder_type = args.encoder_type.lower()
    if encoder_type == "BiLSTM".lower():
      self.encoder_builder = BiLSTMEncoder
    elif encoder_type == "ResidualLSTM".lower():
      self.encoder_builder = lambda encoder_layers, encoder_hidden_dim, input_embedder, model:\
        ResidualLSTMEncoder(encoder_layers, encoder_hidden_dim, input_embedder, model, args.residual_to_output)
    elif encoder_type == "ResidualBiLSTM".lower():
      self.encoder_builder = lambda encoder_layers, encoder_hidden_dim, input_embedder, model:\
        ResidualBiLSTMEncoder(encoder_layers, encoder_hidden_dim, input_embedder, model, args.residual_to_output)
    elif encoder_type == "PyramidalBiLSTM".lower():
<<<<<<< HEAD
      encoder_builder = PyramidalBiLSTMEncoder
    elif encoder_type == "ConvBiLSTM".lower():
      encoder_builder = ConvBiLSTMEncoder
=======
      self.encoder_builder = PyramidalBiLSTMEncoder
>>>>>>> 6e7733ab
    else:
      raise RuntimeError("Unkonwn encoder type {}".format(encoder_type))

    decoder_type = args.decoder_type.lower()
    if decoder_type == "LSTM".lower():
      self.decoder_builder = dy.LSTMBuilder
    elif decoder_type == "ResidualLSTM".lower():
      self.decoder_builder = lambda num_layers, input_dim, hidden_dim, model: \
        residual.ResidualRNNBuilder(num_layers, input_dim, hidden_dim, model, dy.LSTMBuilder, args.residual_to_output)

    else:
      raise RuntimeError("Unkonwn decoder type {}".format(encoder_type))

    # Create the model serializer
    self.create_model()
    # single mode
    if args.batch_size is None or args.batch_size == 1 or args.batch_strategy.lower() == 'none':
      print('Start training in non-minibatch mode...')
      self.logger = NonBatchLogger(args.eval_every, self.total_train_sent)

    # minibatch mode
    else:
      print('Start training in minibatch mode...')
      self.batcher = Batcher.select_batcher(args.batch_strategy)(args.batch_size)
      if args.input_format == "contvec":
        self.batcher.pad_token = np.zeros(self.input_word_emb_dim)
      self.train_corpus_source, self.train_corpus_target = self.batcher.pack(self.train_corpus_source,
                                                                             self.train_corpus_target)
      self.dev_corpus_source, self.dev_corpus_target = self.batcher.pack(self.dev_corpus_source,
                                                                         self.dev_corpus_target)
      self.logger = BatchLogger(args.eval_every, self.total_train_sent)

  def create_model(self):
    if self.args.pretrained_model_file:
      self.model_serializer = JSONSerializer()
      self.model_params = self.model_serializer.load_from_file(self.args.pretrained_model_file, self.model)
      source_vocab = Vocab(self.model_params.source_vocab)
      target_vocab = Vocab(self.model_params.target_vocab)
      self.encoder = self.model_params.encoder
      self.attender = self.model_params.attender
      self.decoder = self.model_params.decoder
      self.translator = DefaultTranslator(self.encoder, self.attender, self.decoder)
      self.input_reader = InputReader.create_input_reader(self.args.input_format, source_vocab)
      self.output_reader = InputReader.create_input_reader("text", target_vocab)
      self.read_data()
      return

    self.model_serializer = JSONSerializer()
    # Read in training and dev corpora

    self.input_reader = InputReader.create_input_reader(self.args.input_format)
    self.output_reader = InputReader.create_input_reader("text")
    self.read_data()
    # Create the translator object and all its subparts
    self.input_word_emb_dim = self.args.input_word_embed_dim
    self.output_word_emb_dim = self.args.output_word_embed_dim
    self.output_state_dim = self.args.output_state_dim
    self.attender_hidden_dim = self.args.attender_hidden_dim
    self.output_mlp_hidden_dim = self.args.output_mlp_hidden_dim
    self.encoder_hidden_dim = self.args.encoder_hidden_dim

    if self.args.input_format == "text":
      self.input_embedder = SimpleWordEmbedder(len(self.input_reader.vocab), self.input_word_emb_dim, self.model)
    elif self.args.input_format == "contvec":
      self.input_embedder = FeatVecNoopEmbedder(self.input_word_emb_dim, self.model)
    else:
      raise RuntimeError("Unkonwn input type {}".format(self.args.input_format))


    self.output_embedder = SimpleWordEmbedder(len(self.output_reader.vocab), self.output_word_emb_dim, self.model)
    self.encoder = self.encoder_builder(self.args.encoder_layers, self.encoder_hidden_dim, self.input_embedder, self.model)
    self.attender = StandardAttender(self.encoder_hidden_dim, self.output_state_dim, self.attender_hidden_dim,
                                     self.model)
    self.decoder = MlpSoftmaxDecoder(self.args.decoder_layers, self.encoder_hidden_dim, self.output_state_dim,
                                     self.output_mlp_hidden_dim,
                                     self.output_embedder, self.model, self.decoder_builder)

    # To use a residual decoder:
    # decoder = MlpSoftmaxDecoder(4, encoder_hidden_dim, output_state_dim, output_mlp_hidden_dim, output_embedder, model,
    #                             lambda layers, input_dim, hidden_dim, model,
    #                               residual.ResidualRNNBuilder(layers, input_dim, hidden_dim, model, dy.LSTMBuilder))

    self.translator = DefaultTranslator(self.encoder, self.attender, self.decoder)
    self.model_params = ModelParams(self.encoder, self.attender, self.decoder, self.input_reader.vocab.i2w,
                                    self.output_reader.vocab.i2w)



  def read_data(self):
    self.train_corpus_source = self.input_reader.read_file(self.args.train_source)
    self.train_corpus_target = self.output_reader.read_file(self.args.train_target)
    assert len(self.train_corpus_source) == len(self.train_corpus_target)
    self.total_train_sent = len(self.train_corpus_source)
    if self.args.eval_every == None:
      self.args.eval_every = self.total_train_sent

    self.input_reader.freeze()
    self.output_reader.freeze()

    self.dev_corpus_source = self.input_reader.read_file(self.args.dev_source)
    self.dev_corpus_target = self.output_reader.read_file(self.args.dev_target)
    assert len(self.dev_corpus_source) == len(self.dev_corpus_target)


  def run_epoch(self):
    self.logger.new_epoch()

    for batch_num, (src, tgt) in enumerate(zip(self.train_corpus_source, self.train_corpus_target)):

      # Loss calculation
      dy.renew_cg()
      loss = self.translator.calc_loss(src, tgt)
      self.logger.update_epoch_loss(src, tgt, loss.value())

      loss.backward()
      self.trainer.update()

      # Devel reporting
      if self.logger.report_train_process():

        self.logger.new_dev()
        for src, tgt in zip(self.dev_corpus_source, self.dev_corpus_target):
          dy.renew_cg()
          loss = self.translator.calc_loss(src, tgt).value()
          self.logger.update_dev_loss(tgt, loss)

        # Write out the model if it's the best one
        if self.logger.report_dev_and_check_model(self.args.model_file):
          self.model_serializer.save_to_file(self.args.model_file, self.model_params, self.model)

        self.trainer.update_epoch()

    return math.exp(self.logger.epoch_loss / self.logger.epoch_words), \
           math.exp(self.logger.dev_loss / self.logger.dev_words)


if __name__ == "__main__":
  parser = OptionParser()
  parser.add_task("train", general_options + options)
  args = parser.args_from_command_line("train", sys.argv[1:])
  print("Starting xnmt-train:\nArguments: %r" % (args))

  xnmt_trainer = XnmtTrainer(args)

  while True:
    xnmt_trainer.run_epoch()<|MERGE_RESOLUTION|>--- conflicted
+++ resolved
@@ -72,13 +72,9 @@
       self.encoder_builder = lambda encoder_layers, encoder_hidden_dim, input_embedder, model:\
         ResidualBiLSTMEncoder(encoder_layers, encoder_hidden_dim, input_embedder, model, args.residual_to_output)
     elif encoder_type == "PyramidalBiLSTM".lower():
-<<<<<<< HEAD
-      encoder_builder = PyramidalBiLSTMEncoder
+      self.encoder_builder = PyramidalBiLSTMEncoder
     elif encoder_type == "ConvBiLSTM".lower():
-      encoder_builder = ConvBiLSTMEncoder
-=======
-      self.encoder_builder = PyramidalBiLSTMEncoder
->>>>>>> 6e7733ab
+      self.encoder_builder = ConvBiLSTMEncoder
     else:
       raise RuntimeError("Unkonwn encoder type {}".format(encoder_type))
 
