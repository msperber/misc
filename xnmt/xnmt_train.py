--- conflicted
+++ resolved
@@ -174,8 +174,6 @@
     self.model_context.training_corpus = self.training_corpus
     self.model = self.model_serializer.initialize_object(model, self.model_context) if self.need_deserialization else self.args.model
     self.model_context.dynet_param_collection.load_from_data_file(self.args.pretrained_model_file + '.data')
-<<<<<<< HEAD
-=======
     
   def _augment_data_initial(self):
     augment_command = self.args.reload_command
@@ -206,7 +204,6 @@
       self._augmentation_handle = Popen(augment_command + " --epoch %d" % self.logger.epoch_num, shell=True)
     else:
       print('new data set is not ready yet, using data from last epoch.')
->>>>>>> ac2a5d97
 
   def run_epoch(self, update_weights=True):
     """
@@ -230,10 +227,6 @@
       loss_builder = LossBuilder()
       standard_loss = self.model.calc_loss(src, trg)
 
-<<<<<<< HEAD
-      loss_builder.add_loss("loss", standard_loss)
-      additional_loss = self.model.calc_additional_loss(dy.nobackprop(-standard_loss / len(trg[0])))
-=======
       if standard_loss.__class__ == LossBuilder:
         loss = None
         for loss_name, loss_expr in standard_loss.loss_nodes:
@@ -245,7 +238,6 @@
         loss_builder.add_loss("loss", standard_loss)
 
       additional_loss = self.model.calc_additional_loss(dy.nobackprop(-standard_loss))
->>>>>>> ac2a5d97
       if additional_loss != None:
         loss_builder.add_loss("additional_loss", additional_loss)
 
