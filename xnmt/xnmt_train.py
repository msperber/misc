--- conflicted
+++ resolved
@@ -144,13 +144,8 @@
     if getattr(self.args, "encoder") is None:
       self.args.encoder = {}
     self.args.encoder["default_layer_dim"] = self.args.default_layer_dim
-<<<<<<< HEAD
+    if "dropout" not in self.args.encoder: self.args.encoder["dropout"] = self.args.dropout
     if self.args.encoder.get("input_dim", None) is None: self.args.encoder["input_dim"] = reduce(mul, self.args.input_word_embed_dim, 1)
-    
-=======
-    if "dropout" not in self.args.encoder: self.args.encoder["dropout"] = self.args.dropout
-    if self.args.encoder.get("input_dim", None) is None: self.args.encoder["input_dim"] = self.args.input_word_embed_dim
->>>>>>> b59f8230
 
     self.input_word_emb_dim = self.args.input_word_embed_dim
     self.output_word_emb_dim = self.args.output_word_embed_dim
