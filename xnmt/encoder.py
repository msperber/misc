--- conflicted
+++ resolved
@@ -30,13 +30,8 @@
 class LSTMEncoder(BuilderEncoder, Serializable):
   yaml_tag = u'!LSTMEncoder'
 
-<<<<<<< HEAD
   def __init__(self, input_dim=None, layers=1, hidden_dim=None, dropout=None, bidirectional=True, weight_noise=None):
-    model = model_globals.get("dynet_param_collection").param_col
-=======
-  def __init__(self, input_dim=None, layers=1, hidden_dim=None, dropout=None, bidirectional=True):
     model = model_globals.dynet_param_collection.param_col
->>>>>>> d59d783d
     input_dim = input_dim or model_globals.get("default_layer_dim")
     hidden_dim = hidden_dim or model_globals.get("default_layer_dim")
     dropout = dropout or model_globals.get("dropout")
@@ -56,13 +51,8 @@
 
 class ResidualLSTMEncoder(BuilderEncoder, Serializable):
   yaml_tag = u'!ResidualLSTMEncoder'
-<<<<<<< HEAD
   def __init__(self, input_dim=512, layers=1, hidden_dim=None, residual_to_output=False, dropout=None, bidirectional=True, weight_noise=None):
-    model = model_globals.get("dynet_param_collection").param_col
-=======
-  def __init__(self, input_dim=512, layers=1, hidden_dim=None, residual_to_output=False, dropout=None, bidirectional=True):
     model = model_globals.dynet_param_collection.param_col
->>>>>>> d59d783d
     hidden_dim = hidden_dim or model_globals.get("default_layer_dim")
     dropout = dropout or model_globals.get("dropout")
     weight_noise = weight_noise or model_globals.get("weight_noise")
@@ -81,12 +71,8 @@
     hidden_dim = hidden_dim or model_globals.get("default_layer_dim")
     dropout = dropout or model_globals.get("dropout")
     self.dropout = dropout
-<<<<<<< HEAD
     self.weight_noise = weight_noise or model_globals.get("weight_noise")
-    self.builder = pyramidal.PyramidalRNNBuilder(layers, input_dim, hidden_dim, model_globals.get("dynet_param_collection").param_col, dy.VanillaLSTMBuilder, downsampling_method, reduce_factor)
-=======
     self.builder = pyramidal.PyramidalRNNBuilder(layers, input_dim, hidden_dim, model_globals.dynet_param_collection.param_col, dy.VanillaLSTMBuilder, downsampling_method, reduce_factor)
->>>>>>> d59d783d
   def set_train(self, val):
     self.builder.set_dropout(self.dropout if val else 0.0)
     self.builder.set_weight_noise(self.weight_noise if val else 0.0)
