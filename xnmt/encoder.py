import dynet as dy
import residual
import pyramidal
import conv_encoder
from embedder import ExpressionSequence
import lstm
from translator import TrainTestInterface
from serializer import Serializable
import model_globals

class Encoder(TrainTestInterface):
  """
  An Encoder is a class that takes an ExpressionSequence as input and outputs another encoded ExpressionSequence.
  """

  def transduce(self, sent):
    """Encode inputs representing a sequence of continuous vectors into outputs that also represent a sequence of continuous vectors.

    :param sent: The input to be encoded. In the great majority of cases this will be an ExpressionSequence.
      It can be something else if the encoder is over something that is not a sequence of vectors though.
    :returns: The encoded output. In the great majority of cases this will be an ExpressionSequence.
      It can be something else if the encoder is over something that is not a sequence of vectors though.
    """
    raise NotImplementedError('transduce must be implemented in Encoder subclasses')

class BuilderEncoder(Encoder):
  def transduce(self, sent):
    return ExpressionSequence(expr_list=self.builder.transduce(sent))

class LSTMEncoder(BuilderEncoder, Serializable):
  yaml_tag = u'!LSTMEncoder'

  def __init__(self, input_dim=None, layers=1, hidden_dim=None, dropout=None, bidirectional=True, weight_noise=None):
    model = model_globals.get("dynet_param_collection").param_col
    input_dim = input_dim or model_globals.get("default_layer_dim")
    hidden_dim = hidden_dim or model_globals.get("default_layer_dim")
    dropout = dropout or model_globals.get("dropout")
    self.weight_noise = weight_noise or model_globals.get("weight_noise")
    self.input_dim = input_dim
    self.layers = layers
    self.hidden_dim = hidden_dim
    self.dropout = dropout
    if bidirectional:
      self.builder = dy.BiRNNBuilder(layers, input_dim, hidden_dim, model, dy.VanillaLSTMBuilder)
    else:
      self.builder = dy.VanillaLSTMBuilder(layers, input_dim, hidden_dim, model)
  def set_train(self, val):
    self.builder.set_dropout(self.dropout if val else 0.0)
    self.builder.set_weight_noise(self.weight_noise if val else 0.0)


class ResidualLSTMEncoder(BuilderEncoder, Serializable):
  yaml_tag = u'!ResidualLSTMEncoder'
  def __init__(self, input_dim=512, layers=1, hidden_dim=None, residual_to_output=False, dropout=None, bidirectional=True, weight_noise=None):
    model = model_globals.get("dynet_param_collection").param_col
    hidden_dim = hidden_dim or model_globals.get("default_layer_dim")
    dropout = dropout or model_globals.get("dropout")
    weight_noise = weight_noise or model_globals.get("weight_noise")
    self.dropout = dropout
    if bidirectional:
      self.builder = residual.ResidualBiRNNBuilder(layers, input_dim, hidden_dim, model, dy.VanillaLSTMBuilder, residual_to_output)
    else:
      self.builder = residual.ResidualRNNBuilder(layers, input_dim, hidden_dim, model, dy.VanillaLSTMBuilder, residual_to_output)
  def set_train(self, val):
    self.builder.set_dropout(self.dropout if val else 0.0)
    self.builder.set_weight_noise(self.weight_noise if val else 0.0)

class PyramidalLSTMEncoder(BuilderEncoder, Serializable):
  yaml_tag = u'!PyramidalLSTMEncoder'
  def __init__(self, input_dim=512, layers=1, hidden_dim=None, downsampling_method="skip", reduce_factor=2, dropout=None, weight_noise=None):
    hidden_dim = hidden_dim or model_globals.get("default_layer_dim")
    dropout = dropout or model_globals.get("dropout")
    self.dropout = dropout
    self.weight_noise = weight_noise or model_globals.get("weight_noise")
    self.builder = pyramidal.PyramidalRNNBuilder(layers, input_dim, hidden_dim, model_globals.get("dynet_param_collection").param_col, dy.VanillaLSTMBuilder, downsampling_method, reduce_factor)
  def set_train(self, val):
    self.builder.set_dropout(self.dropout if val else 0.0)
    self.builder.set_weight_noise(self.weight_noise if val else 0.0)

class ConvLSTMEncoder(BuilderEncoder, Serializable):
  yaml_tag = u'!ConvLSTMEncoder'
  def __init__(self, input_dim, chn_dim=32, num_filters=32, residual=True):
    self.builder = lstm.ConvLSTMBuilder(input_dim, model_globals.get("model"), chn_dim, num_filters, residual)
    
class StridedConvEncoder(BuilderEncoder, Serializable):
  yaml_tag = u'!StridedConvEncoder'
  def __init__(self, input_dim, layers=1, chn_dim=3, num_filters=32, 
               output_tensor=False, batch_norm=True, stride=(2,2), nonlinearity="relu", init_gauss_var=0.1):
    self.builder = conv_encoder.StridedConvEncBuilder(layers, input_dim, model_globals.get("model"), chn_dim, 
                                            num_filters, output_tensor, batch_norm,
                                            stride, nonlinearity, init_gauss_var)
  def set_train(self, val):
    self.builder.train = val

class PoolingConvEncoder(BuilderEncoder, Serializable):
  yaml_tag = u'!StridedConvEncoder'
  def __init__(self, input_dim, pooling=[None, (1,1)], chn_dim=3, num_filters=32, 
               output_tensor=False, nonlinearity="relu", init_gauss_var=0.1):
    self.builder = conv_encoder.PoolingConvEncBuilder(input_dim, model_globals.get("model"), pooling, chn_dim, num_filters, output_tensor, nonlinearity, init_gauss_var)

class NetworkInNetworkBiLSTMEncoder(BuilderEncoder, Serializable):
  yaml_tag = u'!NetworkInNetworkBiLSTMEncoder'
  def __init__(self, input_dim, layers=1, hidden_dim=None, batch_norm=True, stride=1, num_projections=1, projection_enabled=True, nonlinearity="relu", dropout=None, weight_noise=None):
    hidden_dim = hidden_dim or model_globals.get("default_layer_dim")
    dropout = dropout or model_globals.get("dropout")
    self.dropout = dropout
    weight_noise = weight_noise  or model_globals.get("weight_noise")
    self.weight_noise = weight_noise
    self.builder = lstm.NetworkInNetworkBiRNNBuilder(layers, input_dim, hidden_dim, model_globals.get("model"), 
                                            dy.VanillaLSTMBuilder, batch_norm, stride,
                                            num_projections, projection_enabled,
                                            nonlinearity)
  def set_train(self, val):
    self.builder.set_dropout(self.dropout if val else 0.0)
    self.builder.set_weight_noise(self.weight_noise if val else 0.0)

class ConvBiRNNBuilder(BuilderEncoder, Serializable):
  yaml_tag = u'!ConvBiRNNBuilder'
  def init_builder(self, input_dim, layers, hidden_dim=None, chn_dim=3, num_filters=32, filter_size_time=3, filter_size_freq=3, stride=(2,2), dropout=None):
    model = model_globals.get("dynet_param_collection").param_col
    hidden_dim = hidden_dim or model_globals.get("default_layer_dim")
    dropout = dropout or model_globals.get("dropout")
    self.dropout = dropout
    self.builder = conv_encoder.ConvBiRNNBuilder(layers, input_dim, hidden_dim, model, dy.VanillaLSTMBuilder,
                                            chn_dim, num_filters, filter_size_time, filter_size_freq, stride)
  def set_train(self, val):
    self.builder.train = val
    self.builder.set_dropout(self.dropout if val else 0.0)
  
class ModularEncoder(Encoder, Serializable):
  yaml_tag = u'!ModularEncoder'
  def __init__(self, input_dim, modules):
    self.modules = modules
    
  def shared_params(self):
    return [set(["input_dim", "modules.0.input_dim"])]

  def transduce(self, sent, train=False):
    for i, module in enumerate(self.modules):
      sent = module.transduce(sent)
<<<<<<< HEAD
      if i<len(self.modules)-1:
        if type(sent)==dy.Expression:
          sent = ExpressionSequence(expr_tensor=sent)
        else:
          sent = ExpressionSequence(expr_list=sent)
=======
>>>>>>> 05e63463
    return sent

  def get_train_test_components(self):
    return self.modules<|MERGE_RESOLUTION|>--- conflicted
+++ resolved
@@ -138,14 +138,11 @@
   def transduce(self, sent, train=False):
     for i, module in enumerate(self.modules):
       sent = module.transduce(sent)
-<<<<<<< HEAD
       if i<len(self.modules)-1:
         if type(sent)==dy.Expression:
           sent = ExpressionSequence(expr_tensor=sent)
         else:
           sent = ExpressionSequence(expr_list=sent)
-=======
->>>>>>> 05e63463
     return sent
 
   def get_train_test_components(self):
