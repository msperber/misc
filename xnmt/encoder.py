import dynet as dy
from batcher import *
import residual
import pyramidal
import conv_encoder
<<<<<<< HEAD
import lstm
from embedder import NoopEmbedder, ExpressionSequence
=======
>>>>>>> e9601784

class Encoder:
  """
  A parent class representing all classes that encode inputs.
  """

  def transduce(self, sentence):
    """
    Encode inputs into outputs.
    :param sentence: The input to be encoded. This is duck-typed, so it is the
      appropriate input for this particular type of encoder. Frequently it will
      be a list of word embeddings, but it can be anything else.
    :returns: The encoded output. Frequently this will be a list of expressions
      representing the encoded vectors for each word.
    """
    raise NotImplementedError('transduce must be implemented in Encoder subclasses')

  @staticmethod
  def from_spec(spec, layers, input_dim, output_dim, model, residual_to_output):
    spec_lower = spec.lower()
    if spec_lower == "bilstm":
      return BiRNNEncoder(layers, input_dim, output_dim, model)
    elif spec_lower == "residuallstm":
      return residual.ResidualRNNBuilder(layers, input_dim, output_dim, model, dy.VanillaLSTMBuilder, residual_to_output)
    elif spec_lower == "residualbilstm":
      return residual.ResidualBiRNNBuilder(layers, input_dim, output_dim, model, dy.VanillaLSTMBuilder,
                                                 residual_to_output)
    elif spec_lower == "pyramidalbilstm":
      return pyramidal.PyramidalRNNBuilder(layers, input_dim, output_dim, model, dy.VanillaLSTMBuilder)
    elif spec_lower == "convbilstm":
<<<<<<< HEAD
      return ConvBiLSTMEncoder(encoder_layers, encoder_hidden_dim, input_embedder, model)
    elif spec_lower == "audio":
      return AudioEncoder(encoder_layers, encoder_hidden_dim, input_embedder, model)
=======
      return conv_encoder.ConvBiRNNBuilder(layers, input_dim, output_dim, model, dy.LSTMBuilder)
>>>>>>> e9601784
    elif spec_lower == "modular":
      # example for a modular encoder: stacked pyramidal encoder, followed by stacked LSTM 
      stridedConv = StridedConvEncoder(encoder_layers, input_embedder, model, output_tensor=True)
      convLstm = ConvLstmEncoder(1, NoopEmbedder(stridedConv.encoder.get_output_dim(), model), model, chn_dim=32)
      return ModularEncoder([
<<<<<<< HEAD
                             stridedConv,
                             convLstm,
                             NiNBiLSTMEncoder(encoder_layers, encoder_hidden_dim, NoopEmbedder(stridedConv.encoder.get_output_dim()*2, model), model),
=======
                             pyramidal.PyramidalRNNBuilder(layers, input_dim, output_dim, model, dy.VanillaLSTMBuilder),
                             dy.BiRNNBuilder(layers, output_dim, model, dy.VanillaLSTMBuilder)
>>>>>>> e9601784
                             ],
                            model
                            )
    else:
      raise RuntimeError("Unknown encoder type {}".format(spec_lower))

class BiRNNEncoder(Encoder):
  def __init__(self, layers, input_dim, output_dim, model):
    self.builder = dy.BiRNNBuilder(layers, input_dim, output_dim, model, dy.VanillaLSTMBuilder)
    self.serialize_params = [layers, input_dim, output_dim, model]

<<<<<<< HEAD
class DefaultEncoder(Encoder):

  def encode(self, sentence):
    embeddings = self.embedder.embed_sentence(sentence)
    return self.encoder.transduce(embeddings)


class BiLSTMEncoder(DefaultEncoder):

  def __init__(self, layers, output_dim, embedder, model):
    self.embedder = embedder
    input_dim = embedder.emb_dim
    self.encoder = dy.BiRNNBuilder(layers, input_dim, output_dim, model, dy.VanillaLSTMBuilder)
    self.serialize_params = [layers, output_dim, embedder, model]


class ResidualLSTMEncoder(DefaultEncoder):

  def __init__(self, layers, output_dim, embedder, model, residual_to_output=False):
    self.embedder = embedder
    input_dim = embedder.emb_dim
    self.encoder = residual.ResidualRNNBuilder(layers, input_dim, output_dim, model, dy.VanillaLSTMBuilder, residual_to_output)
    self.serialize_params = [layers, output_dim, embedder, model]

class ResidualBiLSTMEncoder(DefaultEncoder):
  """
  Implements a residual encoder with bidirectional first layer
  """

  def __init__(self, layers, output_dim, embedder, model, residual_to_output=False):
    self.embedder = embedder
    input_dim = embedder.emb_dim
    self.encoder = residual.ResidualBiRNNBuilder(layers, input_dim, output_dim, model, dy.VanillaLSTMBuilder,
                                                 residual_to_output)
    self.serialize_params = [layers, output_dim, embedder, model]

class NiNBiLSTMEncoder(DefaultEncoder):

  def __init__(self, layers, output_dim, embedder, model):
    self.embedder = embedder
    input_dim = embedder.emb_dim
    self.encoder = lstm.NetworkInNetworkBiRNNBuilder(layers, input_dim, output_dim, model, dy.VanillaLSTMBuilder)
    self.serialize_params = [layers, output_dim, embedder, model]

class PyramidalBiLSTMEncoder(DefaultEncoder):

  def __init__(self, layers, output_dim, embedder, model):
    self.embedder = embedder
    input_dim = embedder.emb_dim
    self.encoder = pyramidal.PyramidalRNNBuilder(layers, input_dim, output_dim, model, dy.VanillaLSTMBuilder)
    self.serialize_params = [layers, output_dim, embedder, model]

class ConvBiLSTMEncoder(DefaultEncoder):

  def __init__(self, layers, output_dim, embedder, model):
    self.embedder = embedder
    input_dim = embedder.emb_dim
    self.encoder = conv_encoder.ConvBiRNNBuilder(layers, input_dim, output_dim, model, dy.VanillaLSTMBuilder)
    self.serialize_params = [layers, output_dim, embedder, model]

class StridedConvEncoder(DefaultEncoder):

  def __init__(self, layers, embedder, model, output_tensor=False):
    self.embedder = embedder
    input_dim = embedder.emb_dim
    self.encoder = conv_encoder.StridedConvEncBuilder(layers, input_dim, model, output_tensor=output_tensor)
    self.serialize_params = [layers, embedder, model, output_tensor]

class ConvLstmEncoder(DefaultEncoder):

  def __init__(self, layers, embedder, model, chn_dim):
    self.embedder = embedder
    input_dim = embedder.emb_dim
    self.encoder = lstm.ConvLSTMBuilder(layers, input_dim, model, chn_dim=chn_dim)
    self.serialize_params = [layers, embedder, model]

class AudioEncoder(DefaultEncoder):

  def __init__(self, layers, output_dim, embedder, model):
    self.embedder = embedder
    input_dim = embedder.emb_dim
#    self.encoder = pyramidal.PyramidalRNNBuilder(layers, input_dim, output_dim, model, lstm.PythonLSTMBuilder)
    self.encoder = pyramidal.PyramidalRNNBuilder(layers, input_dim, output_dim, model, dy.VanillaLSTMBuilder)
    self.serialize_params = [layers, output_dim, embedder, model]
=======
  def transduce(self, sentence):
    return self.builder.transduce(sentence)
>>>>>>> e9601784

class ModularEncoder(Encoder):
  def __init__(self, module_list, model):
    self.module_list = module_list
    self.serialize_params = [model, ]
    self.embedder = module_list[0].embedder

  def transduce(self, sentence):
    for i, module in enumerate(self.module_list):
      sentence = module.transduce(sentence)
      if i<len(self.module_list)-1:
        if type(sentence)==dy.Expression:
          sentence = ExpressionSequence(expr_tensor=sentence)
        else:
          sentence = ExpressionSequence(expr_list=sentence)
    return sentence<|MERGE_RESOLUTION|>--- conflicted
+++ resolved
@@ -3,11 +3,8 @@
 import residual
 import pyramidal
 import conv_encoder
-<<<<<<< HEAD
+from embedder import ExpressionSequence
 import lstm
-from embedder import NoopEmbedder, ExpressionSequence
-=======
->>>>>>> e9601784
 
 class Encoder:
   """
@@ -38,26 +35,15 @@
     elif spec_lower == "pyramidalbilstm":
       return pyramidal.PyramidalRNNBuilder(layers, input_dim, output_dim, model, dy.VanillaLSTMBuilder)
     elif spec_lower == "convbilstm":
-<<<<<<< HEAD
-      return ConvBiLSTMEncoder(encoder_layers, encoder_hidden_dim, input_embedder, model)
-    elif spec_lower == "audio":
-      return AudioEncoder(encoder_layers, encoder_hidden_dim, input_embedder, model)
-=======
       return conv_encoder.ConvBiRNNBuilder(layers, input_dim, output_dim, model, dy.LSTMBuilder)
->>>>>>> e9601784
     elif spec_lower == "modular":
-      # example for a modular encoder: stacked pyramidal encoder, followed by stacked LSTM 
-      stridedConv = StridedConvEncoder(encoder_layers, input_embedder, model, output_tensor=True)
-      convLstm = ConvLstmEncoder(1, NoopEmbedder(stridedConv.encoder.get_output_dim(), model), model, chn_dim=32)
+      stridedConv = conv_encoder.StridedConvEncBuilder(layers, input_dim, model, output_tensor=True) 
       return ModularEncoder([
-<<<<<<< HEAD
                              stridedConv,
-                             convLstm,
-                             NiNBiLSTMEncoder(encoder_layers, encoder_hidden_dim, NoopEmbedder(stridedConv.encoder.get_output_dim()*2, model), model),
-=======
-                             pyramidal.PyramidalRNNBuilder(layers, input_dim, output_dim, model, dy.VanillaLSTMBuilder),
-                             dy.BiRNNBuilder(layers, output_dim, model, dy.VanillaLSTMBuilder)
->>>>>>> e9601784
+                             lstm.ConvLSTMBuilder(layers=1, input_dim=stridedConv.get_output_dim(), model=model, chn_dim=32),
+                             lstm.NetworkInNetworkBiRNNBuilder(layers, stridedConv.get_output_dim()*2, output_dim, model, dy.VanillaLSTMBuilder),
+                             pyramidal.PyramidalRNNBuilder(layers, output_dim, output_dim, model, dy.VanillaLSTMBuilder),
+                             dy.BiRNNBuilder(layers, output_dim, output_dim, model, dy.VanillaLSTMBuilder)
                              ],
                             model
                             )
@@ -69,101 +55,11 @@
     self.builder = dy.BiRNNBuilder(layers, input_dim, output_dim, model, dy.VanillaLSTMBuilder)
     self.serialize_params = [layers, input_dim, output_dim, model]
 
-<<<<<<< HEAD
-class DefaultEncoder(Encoder):
-
-  def encode(self, sentence):
-    embeddings = self.embedder.embed_sentence(sentence)
-    return self.encoder.transduce(embeddings)
-
-
-class BiLSTMEncoder(DefaultEncoder):
-
-  def __init__(self, layers, output_dim, embedder, model):
-    self.embedder = embedder
-    input_dim = embedder.emb_dim
-    self.encoder = dy.BiRNNBuilder(layers, input_dim, output_dim, model, dy.VanillaLSTMBuilder)
-    self.serialize_params = [layers, output_dim, embedder, model]
-
-
-class ResidualLSTMEncoder(DefaultEncoder):
-
-  def __init__(self, layers, output_dim, embedder, model, residual_to_output=False):
-    self.embedder = embedder
-    input_dim = embedder.emb_dim
-    self.encoder = residual.ResidualRNNBuilder(layers, input_dim, output_dim, model, dy.VanillaLSTMBuilder, residual_to_output)
-    self.serialize_params = [layers, output_dim, embedder, model]
-
-class ResidualBiLSTMEncoder(DefaultEncoder):
-  """
-  Implements a residual encoder with bidirectional first layer
-  """
-
-  def __init__(self, layers, output_dim, embedder, model, residual_to_output=False):
-    self.embedder = embedder
-    input_dim = embedder.emb_dim
-    self.encoder = residual.ResidualBiRNNBuilder(layers, input_dim, output_dim, model, dy.VanillaLSTMBuilder,
-                                                 residual_to_output)
-    self.serialize_params = [layers, output_dim, embedder, model]
-
-class NiNBiLSTMEncoder(DefaultEncoder):
-
-  def __init__(self, layers, output_dim, embedder, model):
-    self.embedder = embedder
-    input_dim = embedder.emb_dim
-    self.encoder = lstm.NetworkInNetworkBiRNNBuilder(layers, input_dim, output_dim, model, dy.VanillaLSTMBuilder)
-    self.serialize_params = [layers, output_dim, embedder, model]
-
-class PyramidalBiLSTMEncoder(DefaultEncoder):
-
-  def __init__(self, layers, output_dim, embedder, model):
-    self.embedder = embedder
-    input_dim = embedder.emb_dim
-    self.encoder = pyramidal.PyramidalRNNBuilder(layers, input_dim, output_dim, model, dy.VanillaLSTMBuilder)
-    self.serialize_params = [layers, output_dim, embedder, model]
-
-class ConvBiLSTMEncoder(DefaultEncoder):
-
-  def __init__(self, layers, output_dim, embedder, model):
-    self.embedder = embedder
-    input_dim = embedder.emb_dim
-    self.encoder = conv_encoder.ConvBiRNNBuilder(layers, input_dim, output_dim, model, dy.VanillaLSTMBuilder)
-    self.serialize_params = [layers, output_dim, embedder, model]
-
-class StridedConvEncoder(DefaultEncoder):
-
-  def __init__(self, layers, embedder, model, output_tensor=False):
-    self.embedder = embedder
-    input_dim = embedder.emb_dim
-    self.encoder = conv_encoder.StridedConvEncBuilder(layers, input_dim, model, output_tensor=output_tensor)
-    self.serialize_params = [layers, embedder, model, output_tensor]
-
-class ConvLstmEncoder(DefaultEncoder):
-
-  def __init__(self, layers, embedder, model, chn_dim):
-    self.embedder = embedder
-    input_dim = embedder.emb_dim
-    self.encoder = lstm.ConvLSTMBuilder(layers, input_dim, model, chn_dim=chn_dim)
-    self.serialize_params = [layers, embedder, model]
-
-class AudioEncoder(DefaultEncoder):
-
-  def __init__(self, layers, output_dim, embedder, model):
-    self.embedder = embedder
-    input_dim = embedder.emb_dim
-#    self.encoder = pyramidal.PyramidalRNNBuilder(layers, input_dim, output_dim, model, lstm.PythonLSTMBuilder)
-    self.encoder = pyramidal.PyramidalRNNBuilder(layers, input_dim, output_dim, model, dy.VanillaLSTMBuilder)
-    self.serialize_params = [layers, output_dim, embedder, model]
-=======
-  def transduce(self, sentence):
-    return self.builder.transduce(sentence)
->>>>>>> e9601784
 
 class ModularEncoder(Encoder):
   def __init__(self, module_list, model):
     self.module_list = module_list
     self.serialize_params = [model, ]
-    self.embedder = module_list[0].embedder
 
   def transduce(self, sentence):
     for i, module in enumerate(self.module_list):
