--- conflicted
+++ resolved
@@ -4,10 +4,7 @@
 import pyramidal
 import conv_encoder
 from embedder import ExpressionSequence
-<<<<<<< HEAD
 import lstm
-=======
->>>>>>> 1727d1cc
 from translator import TrainTestInterface
 
 class Encoder(TrainTestInterface):
