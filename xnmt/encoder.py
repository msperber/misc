--- conflicted
+++ resolved
@@ -135,13 +135,8 @@
   def shared_params(self):
     return [set(["input_dim", "modules.0.input_dim"])]
 
-<<<<<<< HEAD
-  def transduce(self, sent, train=False):
+  def transduce(self, sent):
     for i, module in enumerate(self.modules):
-=======
-  def transduce(self, sent):
-    for module in self.modules:
->>>>>>> aae838ea
       sent = module.transduce(sent)
       if i<len(self.modules)-1:
         if type(sent)==dy.Expression:
