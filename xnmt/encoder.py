--- conflicted
+++ resolved
@@ -27,38 +27,22 @@
     :param encoder_spec: Encoder-specific settings (encoders must consume all provided settings)
     :param model: The model that we should add the parameters to
     """
-<<<<<<< HEAD
-    spec_lower = spec.lower()
-    if spec_lower == "bilstm":
-      return BiLSTMEncoder(layers, input_dim, output_dim, model, dropout=0.0)
-    elif spec_lower == "residuallstm":
-      return ResidualLSTMEncoder(layers, input_dim, output_dim, model, residual_to_output)
-    elif spec_lower == "residualbilstm":
-      return ResidualBiLSTMEncoder(layers, input_dim, output_dim, model, residual_to_output)
-    elif spec_lower == "pyramidalbilstm":
-      return PyramidalLSTMEncoder(layers, input_dim, output_dim, model)
-    elif spec_lower == "convbilstm":
-      return ConvBiRNNBuilder(layers, input_dim, output_dim, model)
-    elif spec_lower == "modular":
-      stridedConv = StridedConvEncoder(layers, input_dim, model) 
-      return ModularEncoder(model,
-                             stridedConv,
-                             ConvLSTMEncoder(layers=1, input_dim=stridedConv.builder.get_output_dim(), model=model, chn_dim=32),
-                             NetworkInNetworkBiLSTMEncoder(layers, stridedConv.builder.get_output_dim()*2, output_dim, model),
-                             BiLSTMEncoder(layers, output_dim, output_dim, model, dropout=0.0),
-#                             pyramidal.PyramidalRNNBuilder(layers, output_dim, output_dim, model, dy.VanillaLSTMBuilder),
-#                             dy.BiRNNBuilder(layers, output_dim, output_dim, model, dy.VanillaLSTMBuilder)
+#      stridedConv = StridedConvEncoder(layers, input_dim, model) 
+#      return ModularEncoder(model,
+#                             stridedConv,
+#                             ConvLSTMEncoder(layers=1, input_dim=stridedConv.builder.get_output_dim(), model=model, chn_dim=32),
+#                             NetworkInNetworkBiLSTMEncoder(layers, stridedConv.builder.get_output_dim()*2, output_dim, model),
+#                             BiLSTMEncoder(layers, output_dim, output_dim, model, dropout=0.0),
                             
-                            )
-    else:
-      raise RuntimeError("Unknown encoder type {}".format(spec_lower))
-=======
     registered_encoders = {
                          "bilstm" : BiLSTMEncoder,
                          "residuallstm" : ResidualLSTMEncoder,
                          "residualbilstm" : ResidualBiLSTMEncoder,
                          "pyramidalbilstm" : PyramidalLSTMEncoder,
-                         "convbilstm" : ConvBiRNNBuilder,
+                         "convbilstm" : ConvLSTMEncoder,
+                         "stridedconv" : StridedConvEncoder,
+                         "convlstm" : ConvLSTMEncoder,
+                         "ninbilstm" : NetworkInNetworkBiLSTMEncoder,
                          "modular" : ModularEncoder
                          }
 
@@ -66,7 +50,6 @@
     if encoder_type not in registered_encoders:
       raise RuntimeError("Unknown encoder type %s, choices are: %s" % (encoder_type, registered_encoders.keys()))
     return registered_encoders[encoder_type](encoder_spec, model)
->>>>>>> 26cb482c
 
 class BuilderEncoder(Encoder):
   def __init__(self, encoder_spec, model):
@@ -93,18 +76,9 @@
     return ret
 
 class BiLSTMEncoder(BuilderEncoder):
-<<<<<<< HEAD
-  def __init__(self, layers, input_dim, output_dim, model, dropout):
-    self.builder = dy.BiRNNBuilder(layers, input_dim, output_dim, model, dy.VanillaLSTMBuilder)
-    self.serialize_params = [layers, input_dim, output_dim, model, dropout]
-    self.dropout = dropout
-  def set_train(self, val):
-    self.builder.set_dropout(self.dropout if val else 0.0)
-=======
   def init_builder(self, encoder_spec, model):
     params = self.use_params(encoder_spec, ["layers", "input_dim", "output_dim", model, dy.VanillaLSTMBuilder])
     self.builder = dy.BiRNNBuilder(*params)
->>>>>>> 26cb482c
 
 class ResidualLSTMEncoder(BuilderEncoder):
   def init_builder(self, encoder_spec, model):
@@ -121,48 +95,24 @@
     params = self.use_params(encoder_spec, ["layers", "input_dim", "output_dim", model, dy.VanillaLSTMBuilder])
     self.builder = pyramidal.PyramidalRNNBuilder(*params)
 
-<<<<<<< HEAD
 class ConvLSTMEncoder(BuilderEncoder):
-  def __init__(self, layers, input_dim, model, chn_dim):
-    self.builder = lstm.ConvLSTMBuilder(layers, input_dim, model, chn_dim=chn_dim)
-    self.serialize_params = [layers, input_dim, model, chn_dim]
+  def init_builder(self, encoder_spec, model):
+    params = self.use_params(encoder_spec, ["layers", "input_dim", model, "chn_dim"])
+    self.builder = lstm.ConvLSTMBuilder(*params)
     
 class StridedConvEncoder(BuilderEncoder):
-  def __init__(self, layers, input_dim, model):
-    self.builder = conv_encoder.StridedConvEncBuilder(layers, input_dim, model, output_tensor=True)
-    self.serialize_params = [layers, input_dim, model]
+  def init_builder(self, encoder_spec, model):
+    params = self.use_params(encoder_spec, ["layers", "input_dim", model, "chn_dim", "num_filters", "output_tensor"])
+    self.builder = conv_encoder.StridedConvEncBuilder(*params)
   def set_train(self, val):
     self.builder.train = val
 
 class NetworkInNetworkBiLSTMEncoder(BuilderEncoder):
-  def __init__(self, layers, input_dim, output_dim, model):
-    self.builder = lstm.NetworkInNetworkBiRNNBuilder(layers, input_dim, output_dim, model, dy.VanillaLSTMBuilder)
-    self.serialize_params = [layers, input_dim, output_dim, model]
+  def init_builder(self, encoder_spec, model):
+    params = self.use_params(encoder_spec, ["layers", "input_dim", "output_dim", model, dy.VanillaLSTMBuilder])
+    self.builder = lstm.NetworkInNetworkBiRNNBuilder(*params)
   def set_train(self, val):
     self.builder.train = val
-  
-class ModularEncoder(Encoder):
-  def __init__(self, model, *module_list):
-    self.module_list = module_list
-    self.serialize_params = [model] + list(module_list)
-  def get_train_test_components(self):
-    return self.module_list
-
-  def transduce(self, sent, train=False):
-    for i, module in enumerate(self.module_list):
-      sent = module.transduce(sent)
-      if i<len(self.module_list)-1:
-        if type(sent)==dy.Expression:
-          sent = ExpressionSequence(expr_tensor=sent)
-        else:
-          sent = ExpressionSequence(expr_list=sent)
-=======
-class ConvBiRNNBuilder(BuilderEncoder):
-  def init_builder(self, encoder_spec, model):
-    params = self.use_params(encoder_spec, ["layers", "input_dim", "output_dim", model, dy.VanillaLSTMBuilder,
-                                            "chn_dim", "num_filters", "filter_size_time", "filter_size_freq",
-                                            "stride"])
-    self.builder = conv_encoder.ConvBiRNNBuilder(*params)
   
 class ModularEncoder(Encoder):
   def __init__(self, encoder_spec, model):
@@ -175,10 +125,12 @@
       self.modules.append(Encoder.from_spec(module_spec, model))
     self.serialize_params = [encoder_spec, model]
 
-  def transduce(self, sent):
+  def transduce(self, sent, train=False):
     for i, module in enumerate(self.modules):
       sent = module.transduce(sent)
       if i<len(self.modules)-1:
-        sent = ExpressionSequence(expr_list=sent)
->>>>>>> 26cb482c
+        if type(sent)==dy.Expression:
+          sent = ExpressionSequence(expr_tensor=sent)
+        else:
+          sent = ExpressionSequence(expr_list=sent)
     return sent