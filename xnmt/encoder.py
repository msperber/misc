--- conflicted
+++ resolved
@@ -34,25 +34,6 @@
     :param global_train_params: dictionary with global params such as dropout and default_layer_dim, which the encoders are free to make use of.
     :param model: The model that we should add the parameters to
     """
-<<<<<<< HEAD
-    registered_encoders = {
-                         "bilstm" : BiLSTMEncoder,
-                         "residuallstm" : ResidualLSTMEncoder,
-                         "residualbilstm" : ResidualBiLSTMEncoder,
-                         "pyramidalbilstm" : PyramidalLSTMEncoder,
-                         "convbilstm" : ConvLSTMEncoder,
-                         "stridedconv" : StridedConvEncoder,
-                         "poolingconv" : PoolingConvEncoder,
-                         "convlstm" : ConvLSTMEncoder,
-                         "ninbilstm" : NetworkInNetworkBiLSTMEncoder,
-                         "modular" : ModularEncoder
-                         }
-
-    encoder_type = encoder_spec["type"].lower()
-    if encoder_type not in registered_encoders:
-      raise RuntimeError("Unknown encoder type %s, choices are: %s" % (encoder_type, registered_encoders.keys()))
-    return registered_encoders[encoder_type](encoder_spec, model)
-=======
     encoder_spec = dict(encoder_spec)
     encoder_type = encoder_spec.pop("type")
     encoder_spec["model"] = model
@@ -63,38 +44,10 @@
     except TypeError:
       raise RuntimeError("specified encoder %s is unknown, choices are: %s" 
                          % (encoder_type,", ".join([key for (key,val) in globals().items() if inspect.isclass(val) and issubclass(val, Encoder)])))
->>>>>>> 965353b8
 
 class BuilderEncoder(Encoder):
   def transduce(self, sent):
     return self.builder.transduce(sent)
-<<<<<<< HEAD
-  def init_builder(self, encoder_spec, model):
-    raise NotImplementedError("init_builder() must be implemented by BuilderEncoder subclasses")
-  def use_params(self, encoder_spec, params, map_to_default_layer_dim=[]):
-    """
-    Slightly hacky first approach toward formalized documentation / logging.
-    """
-    ret = []
-    print("> encoder %s:" % (encoder_spec["type"]))
-    for param in params:
-      if type(param)==str:
-        if param not in encoder_spec:
-          if param in map_to_default_layer_dim and "default_layer_dim" in encoder_spec:
-            val = encoder_spec["default_layer_dim"]
-          else:
-            raise RuntimeError("Missing encoder param %s in encoder %s" % (param, encoder_spec["type"]))
-        else:
-          val = encoder_spec[param]
-          if type(val)==list:
-            val = map(lambda x: eval(x) if type(x)==str else x, val)
-        ret.append(val)
-        print("  %s: %s" % (param, val))
-      else:
-        ret.append(param)
-    return ret
-=======
->>>>>>> 965353b8
 
 class BiLSTMEncoder(BuilderEncoder):
   def __init__(self, model, global_train_params, input_dim=512, layers=1, hidden_dim=None, dropout=None):
@@ -136,45 +89,44 @@
   def set_train(self, val):
     self.builder.set_dropout(self.dropout if val else 0.0)
 
-<<<<<<< HEAD
 class ConvLSTMEncoder(BuilderEncoder):
-  def init_builder(self, encoder_spec, model):
-    params = self.use_params(encoder_spec, ["input_dim", model, "chn_dim", "num_filters", "residual"])
-    self.builder = lstm.ConvLSTMBuilder(*params)
+  def __init__(self, model, global_train_params, input_dim, chn_dim=32, num_filters=32, residual=True):
+    self.builder = lstm.ConvLSTMBuilder(input_dim, model, chn_dim, num_filters, residual)
+    self.serialize_params = [model, global_train_params, input_dim, chn_dim, num_filters, residual]
     
 class StridedConvEncoder(BuilderEncoder):
-  def init_builder(self, encoder_spec, model):
-    params = self.use_params(encoder_spec, ["layers", "input_dim", model, "chn_dim", 
-                                            "num_filters", "output_tensor", "batch_norm",
-                                            "stride", "nonlinearity"])
-    self.builder = conv_encoder.StridedConvEncBuilder(*params)
+  def __init__(self, model, global_train_params, input_dim, layers=1, chn_dim=3, num_filters=32, output_tensor=False, batch_norm=True, stride=(2,2), nonlinearity="relu"):
+    self.builder = conv_encoder.StridedConvEncBuilder(layers, input_dim, model, chn_dim, 
+                                            num_filters, output_tensor, batch_norm,
+                                            stride, nonlinearity)
+    self.serialize_params = [model, global_train_params, input_dim, layers, chn_dim, num_filters, output_tensor, batch_norm, stride, nonlinearity]
   def set_train(self, val):
     self.builder.train = val
 
 class PoolingConvEncoder(BuilderEncoder):
-  def init_builder(self, encoder_spec, model):
-    params = self.use_params(encoder_spec, ["input_dim", model, "pooling"])
-    self.builder = conv_encoder.PoolingConvEncBuilder(*params)
+  def __init__(self, model, global_train_params, input_dim, pooling):
+    self.builder = conv_encoder.PoolingConvEncBuilder(input_dim, model, pooling)
+    self.serialize_params = [model, global_train_params, input_dim, pooling]
 
 class NetworkInNetworkBiLSTMEncoder(BuilderEncoder):
-  def init_builder(self, encoder_spec, model):
-    params = self.use_params(encoder_spec, ["layers", "input_dim", "hidden_dim", model, 
-                                            dy.VanillaLSTMBuilder, "batch_norm", "stride",
-                                            "num_projections", "projection_enabled",
-                                            "nonlinearity", "dropout"],
-                             map_to_default_layer_dim=["hidden_dim"])
-    self.dropout = params.pop()
-    self.builder = lstm.NetworkInNetworkBiRNNBuilder(*params)
-=======
+  def __init__(self, model, global_train_params, input_dim, layers=1, hidden_dim=None, batch_norm=True, stride=1, num_projections=1, projection_enabled=True, nonlinearity="relu", dropout=None):
+    if hidden_dim is None: hidden_dim = global_train_params.get("default_layer_dim", 512)
+    if dropout is None: dropout = global_train_params.get("dropout", 0.0)
+    self.dropout = dropout
+    self.builder = lstm.NetworkInNetworkBiRNNBuilder(layers, input_dim, hidden_dim, model, 
+                                            dy.VanillaLSTMBuilder, batch_norm, stride,
+                                            num_projections, projection_enabled,
+                                            nonlinearity, dropout)
+    self.serialize_params = [model, global_train_params, input_dim, layers, hidden_dim, batch_norm, stride, num_projections, projection_enabled, nonlinearity, dropout]
+
 class ConvBiRNNBuilder(BuilderEncoder):
-  def init_builder(self, model, global_train_params, input_dim, layers, hidden_dim=None, chn_dim=3, num_filters=32, filter_size_time=3, filter_size_freq=3, stride=(2,2), dropout=None):
+  def __init__(self, model, global_train_params, input_dim, layers, hidden_dim=None, chn_dim=3, num_filters=32, filter_size_time=3, filter_size_freq=3, stride=(2,2), dropout=None):
     if hidden_dim is None: hidden_dim = global_train_params.get("default_layer_dim", 512)
     if dropout is None: dropout = global_train_params.get("dropout", 0.0)
     self.dropout = dropout
     self.builder = conv_encoder.ConvBiRNNBuilder(layers, input_dim, hidden_dim, model, dy.VanillaLSTMBuilder,
                                             chn_dim, num_filters, filter_size_time, filter_size_freq, stride)
     self.serialize_params = [model, global_train_params, input_dim, layers, hidden_dim, chn_dim, num_filters, filter_size_time, filter_size_freq, stride, dropout]
->>>>>>> 965353b8
   def set_train(self, val):
     self.builder.train = val
     self.builder.set_dropout(self.dropout if val else 0.0)
@@ -182,20 +134,11 @@
 class ModularEncoder(Encoder):
   def __init__(self, model, global_train_params, input_dim, modules):
     self.modules = []
-<<<<<<< HEAD
-    for module_spec in encoder_spec["modules"]:
-      module_spec = dict(module_spec)
-      module_spec["default_layer_dim"] = encoder_spec["default_layer_dim"]
-      if "dropout" not in module_spec: module_spec["dropout"] = encoder_spec["dropout"]
-      self.modules.append(Encoder.from_spec(module_spec, model))
-    self.serialize_params = [encoder_spec, model]
-=======
     if input_dim != modules[0].get("input_dim"):
       raise RuntimeError("Mismatching input dimensions of first module: %s != %s".format(input_dim, modules[0].get("input_dim")))
     for module_spec in modules:
       self.modules.append(Encoder.from_spec(module_spec, global_train_params, model))
     self.serialize_params = [model, global_train_params, input_dim, modules]
->>>>>>> 965353b8
 
   def transduce(self, sent, train=False):
     for i, module in enumerate(self.modules):
