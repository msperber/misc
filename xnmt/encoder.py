import dynet as dy
from batcher import *
import residual
import pyramidal
import conv_encoder
from embedder import ExpressionSequence
import lstm

class Encoder:
  """
  A parent class representing all classes that encode inputs.
  """

  def transduce(self, sent):
    """
    Encode inputs into outputs.
    :param sent: The input to be encoded. This is duck-typed, so it is the
      appropriate input for this particular type of encoder. Frequently it will
      be a list of word embeddings, but it can be anything else.
    :returns: The encoded output. Frequently this will be a list of expressions
      representing the encoded vectors for each word.
    """
    raise NotImplementedError('transduce must be implemented in Encoder subclasses')

  @staticmethod
  def from_spec(spec, layers, input_dim, output_dim, model, residual_to_output):
    spec_lower = spec.lower()
    if spec_lower == "bilstm":
      return BiLSTMEncoder(layers, input_dim, output_dim, model)
    elif spec_lower == "residuallstm":
      return ResidualLSTMEncoder(layers, input_dim, output_dim, model, residual_to_output)
    elif spec_lower == "residualbilstm":
      return ResidualBiLSTMEncoder(layers, input_dim, output_dim, model, residual_to_output)
    elif spec_lower == "pyramidalbilstm":
      return PyramidalLSTMEncoder(layers, input_dim, output_dim, model)
    elif spec_lower == "convbilstm":
      return ConvBiRNNBuilder(layers, input_dim, output_dim, model)
    elif spec_lower == "modular":
<<<<<<< HEAD
      stridedConv = conv_encoder.StridedConvEncBuilder(layers, input_dim, model, output_tensor=True) 
      return ModularEncoder([
                             stridedConv,
                             lstm.ConvLSTMBuilder(layers=1, input_dim=stridedConv.get_output_dim(), model=model, chn_dim=32),
                             lstm.NetworkInNetworkBiRNNBuilder(layers, stridedConv.get_output_dim()*2, output_dim, model, dy.VanillaLSTMBuilder),
#                             pyramidal.PyramidalRNNBuilder(layers, output_dim, output_dim, model, dy.VanillaLSTMBuilder),
#                             dy.BiRNNBuilder(layers, output_dim, output_dim, model, dy.VanillaLSTMBuilder)
                             ],
                            model
=======
      # example for a modular encoder: stacked pyramidal encoder, followed by stacked LSTM 
      return ModularEncoder(model,
                             PyramidalLSTMEncoder(layers, input_dim, output_dim, model),
                             BiLSTMEncoder(layers, output_dim, output_dim, model),
>>>>>>> 22303b51
                            )
    else:
      raise RuntimeError("Unknown encoder type {}".format(spec_lower))

class BuilderEncoder(Encoder):
  def transduce(self, sent):
    return self.builder.transduce(sent)

class BiLSTMEncoder(BuilderEncoder):
  def __init__(self, layers, input_dim, output_dim, model):
    self.builder = dy.BiRNNBuilder(layers, input_dim, output_dim, model, dy.VanillaLSTMBuilder)
    self.serialize_params = [layers, input_dim, output_dim, model]

class ResidualLSTMEncoder(BuilderEncoder):
  def __init__(self, layers, input_dim, output_dim, model, residual_to_output):
    self.builder = residual.ResidualRNNBuilder(layers, input_dim, output_dim, model, dy.VanillaLSTMBuilder, residual_to_output)
    self.serialize_params = [layers, input_dim, output_dim, model, residual_to_output]

class ResidualBiLSTMEncoder(BuilderEncoder):
  def __init__(self, layers, input_dim, output_dim, model, residual_to_output):
    self.builder = residual.ResidualBiRNNBuilder(layers, input_dim, output_dim, model, dy.VanillaLSTMBuilder, residual_to_output)
    self.serialize_params = [layers, input_dim, output_dim, model, residual_to_output]

class PyramidalLSTMEncoder(BuilderEncoder):
  def __init__(self, layers, input_dim, output_dim, model):
    self.builder = pyramidal.PyramidalRNNBuilder(layers, input_dim, output_dim, model, dy.VanillaLSTMBuilder)
    self.serialize_params = [layers, input_dim, output_dim, model]

class ConvBiRNNBuilder(BuilderEncoder):
  def __init__(self, layers, input_dim, output_dim, model):
    self.builder = conv_encoder.ConvBiRNNBuilder(layers, input_dim, output_dim, model, dy.LSTMBuilder)
    self.serialize_params = [layers, input_dim, output_dim, model]
  
class ModularEncoder(Encoder):
  def __init__(self, model, *module_list):
    self.module_list = module_list
    self.serialize_params = [model] + list(module_list)

  def transduce(self, sent, train=False):
    for i, module in enumerate(self.module_list):
      sent = module.transduce(sent)
      if i<len(self.module_list)-1:
        if type(sent)==dy.Expression:
          sent = ExpressionSequence(expr_tensor=sent)
        else:
          sent = ExpressionSequence(expr_list=sent)
    return sent<|MERGE_RESOLUTION|>--- conflicted
+++ resolved
@@ -36,22 +36,14 @@
     elif spec_lower == "convbilstm":
       return ConvBiRNNBuilder(layers, input_dim, output_dim, model)
     elif spec_lower == "modular":
-<<<<<<< HEAD
-      stridedConv = conv_encoder.StridedConvEncBuilder(layers, input_dim, model, output_tensor=True) 
-      return ModularEncoder([
+      stridedConv = StridedConvEncoder(layers, input_dim, model) 
+      return ModularEncoder(model,
                              stridedConv,
-                             lstm.ConvLSTMBuilder(layers=1, input_dim=stridedConv.get_output_dim(), model=model, chn_dim=32),
-                             lstm.NetworkInNetworkBiRNNBuilder(layers, stridedConv.get_output_dim()*2, output_dim, model, dy.VanillaLSTMBuilder),
+                             ConvLSTMEncoder(layers=1, input_dim=stridedConv.builder.get_output_dim(), model=model, chn_dim=32),
+                             NetworkInNetworkBiLSTMEncoder(layers, stridedConv.builder.get_output_dim()*2, output_dim, model),
 #                             pyramidal.PyramidalRNNBuilder(layers, output_dim, output_dim, model, dy.VanillaLSTMBuilder),
 #                             dy.BiRNNBuilder(layers, output_dim, output_dim, model, dy.VanillaLSTMBuilder)
-                             ],
-                            model
-=======
-      # example for a modular encoder: stacked pyramidal encoder, followed by stacked LSTM 
-      return ModularEncoder(model,
-                             PyramidalLSTMEncoder(layers, input_dim, output_dim, model),
-                             BiLSTMEncoder(layers, output_dim, output_dim, model),
->>>>>>> 22303b51
+                            
                             )
     else:
       raise RuntimeError("Unknown encoder type {}".format(spec_lower))
@@ -80,9 +72,19 @@
     self.builder = pyramidal.PyramidalRNNBuilder(layers, input_dim, output_dim, model, dy.VanillaLSTMBuilder)
     self.serialize_params = [layers, input_dim, output_dim, model]
 
-class ConvBiRNNBuilder(BuilderEncoder):
+class ConvLSTMEncoder(BuilderEncoder):
+  def __init__(self, layers, input_dim, model, chn_dim):
+    self.builder = lstm.ConvLSTMBuilder(layers, input_dim, model, chn_dim=chn_dim)
+    self.serialize_params = [layers, input_dim, model, chn_dim]
+    
+class StridedConvEncoder(BuilderEncoder):
+  def __init__(self, layers, input_dim, model):
+    self.builder = conv_encoder.StridedConvEncBuilder(layers, input_dim, model, output_tensor=True)
+    self.serialize_params = [layers, input_dim, model]
+
+class NetworkInNetworkBiLSTMEncoder(BuilderEncoder):
   def __init__(self, layers, input_dim, output_dim, model):
-    self.builder = conv_encoder.ConvBiRNNBuilder(layers, input_dim, output_dim, model, dy.LSTMBuilder)
+    self.builder = lstm.NetworkInNetworkBiRNNBuilder(layers, input_dim, output_dim, model, dy.VanillaLSTMBuilder)
     self.serialize_params = [layers, input_dim, output_dim, model]
   
 class ModularEncoder(Encoder):
