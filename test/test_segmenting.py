--- conflicted
+++ resolved
@@ -93,14 +93,9 @@
     dy.renew_cg(immediate_compute=True, check_validity=True)
 
   def test_reinforce_loss(self):
-<<<<<<< HEAD
-    self.model.global_fertility = 1.0
-    loss = self.model.calc_loss(self.src[0], self.trg[0], AutoRegressiveMLELoss())
-=======
     fertility_loss = GlobalFertilityLoss()
     mle_loss = MLELoss()
     loss = CompositeLoss(losses=[mle_loss, fertility_loss]).calc_loss(self.model, self.src[0], self.trg[0])
->>>>>>> e06711ba
     reinforce_loss = event_trigger.calc_additional_loss(self.trg[0], self.model, loss)
     pl = self.model.encoder.policy_learning
     # Ensure correct length
@@ -121,11 +116,7 @@
     self.assertEqual(self.model.encoder.segmenting_action, SegmentingSeqTransducer.SegmentingAction.POLICY)
 
   def calc_loss_single_batch(self):
-<<<<<<< HEAD
-    loss = self.model.calc_loss(self.src[0], self.trg[0], AutoRegressiveMLELoss())
-=======
     loss = MLELoss().calc_loss(self.model, self.src[0], self.trg[0])
->>>>>>> e06711ba
     reinforce_loss = event_trigger.calc_additional_loss(self.trg[0], self.model, loss)
     return loss, reinforce_loss
 
